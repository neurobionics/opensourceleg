version = 1
revision = 1
requires-python = ">=3.10, <4.0"
resolution-markers = [
    "python_full_version >= '3.12'",
    "python_full_version == '3.11.*'",
    "python_full_version < '3.11'",
]

[[package]]
name = "adafruit-blinka"
version = "8.59.0"
source = { registry = "https://pypi.org/simple" }
resolution-markers = [
    "python_full_version < '3.11'",
]
dependencies = [
    { name = "adafruit-circuitpython-typing", marker = "python_full_version < '3.11'" },
    { name = "adafruit-platformdetect", marker = "python_full_version < '3.11'" },
    { name = "adafruit-pureio", marker = "python_full_version < '3.11'" },
    { name = "binho-host-adapter", marker = "python_full_version < '3.11'" },
    { name = "pyftdi", marker = "python_full_version < '3.11'" },
    { name = "sysv-ipc", marker = "python_full_version < '3.11' and platform_machine != 'mips' and sys_platform == 'linux'" },
    { name = "toml", marker = "python_full_version < '3.11'" },
]
sdist = { url = "https://files.pythonhosted.org/packages/2c/20/00e99d604d40ef23a709570934d8f22bd600ed535ef51c3c8f0b8171326e/adafruit_blinka-8.59.0.tar.gz", hash = "sha256:f8263b787c8be86f14451b69e9d6115dbee6223613bdc408ad3dfd7f597c31bc", size = 266185 }
wheels = [
    { url = "https://files.pythonhosted.org/packages/45/10/f8ec9267f12958e7c9ee879dda34383a2c3323d47268dc3e18fb63d6df6d/adafruit_blinka-8.59.0-py3-none-any.whl", hash = "sha256:acfc0c7d7bdd6ed01ec393aa137d7c1d8356b39a7c07d9512b9714ba9e65da30", size = 394032 },
]

[[package]]
name = "adafruit-blinka"
version = "8.60.4"
source = { registry = "https://pypi.org/simple" }
resolution-markers = [
    "python_full_version >= '3.12'",
    "python_full_version == '3.11.*'",
]
dependencies = [
    { name = "adafruit-blinka-raspberry-pi5-neopixel", marker = "python_full_version >= '3.11' and platform_machine == 'aarch64'" },
    { name = "adafruit-circuitpython-typing", marker = "python_full_version >= '3.11'" },
    { name = "adafruit-platformdetect", marker = "python_full_version >= '3.11'" },
    { name = "adafruit-pureio", marker = "python_full_version >= '3.11'" },
    { name = "binho-host-adapter", marker = "python_full_version >= '3.11'" },
    { name = "jetson-gpio", marker = "python_full_version >= '3.11' and platform_machine == 'aarch64'" },
    { name = "lgpio", marker = "python_full_version >= '3.11' and python_full_version < '3.13' and sys_platform == 'linux'" },
    { name = "pyftdi", marker = "python_full_version >= '3.11'" },
    { name = "rpi-gpio", marker = "(python_full_version >= '3.11' and platform_machine == 'aarch64') or (python_full_version >= '3.11' and platform_machine == 'armv6l') or (python_full_version >= '3.11' and platform_machine == 'armv7l')" },
    { name = "rpi-ws281x", marker = "(python_full_version >= '3.11' and platform_machine == 'aarch64') or (python_full_version >= '3.11' and platform_machine == 'armv6l') or (python_full_version >= '3.11' and platform_machine == 'armv7l')" },
    { name = "sysv-ipc", marker = "python_full_version >= '3.11' and platform_machine != 'mips' and sys_platform == 'linux'" },
]
sdist = { url = "https://files.pythonhosted.org/packages/62/7b/f675aecd5464db5ad55202fa1d64a0e6b31ac9fe488707927b4498b3fa1a/adafruit_blinka-8.60.4.tar.gz", hash = "sha256:12416b84060c94c328a85632f5fd9b9309b6c527b7cba28fd5c60592c19bc61b", size = 265749 }
wheels = [
    { url = "https://files.pythonhosted.org/packages/56/ad/0442fd9919798df236853b1b568c447a30280badde1c867c691ea2a80308/adafruit_blinka-8.60.4-py3-none-any.whl", hash = "sha256:1f22ad3784adb7e711f3510e4bab508fd12433354173f1217862a8f6cb8cefe9", size = 393582 },
]

[[package]]
name = "adafruit-blinka-raspberry-pi5-neopixel"
version = "1.0.0rc2"
source = { registry = "https://pypi.org/simple" }
sdist = { url = "https://files.pythonhosted.org/packages/59/71/b200a30082261d5fd5213d9078bacc433cd2b1a0d56ef82c0e11b11441a9/adafruit_blinka_raspberry_pi5_neopixel-1.0.0rc2.tar.gz", hash = "sha256:1faa48461020ba7e55a0b6f0b4e8dc4cd048571c118a7ed2710a9de33f90cbeb", size = 54592 }
wheels = [
    { url = "https://files.pythonhosted.org/packages/0d/63/8208062a274e3a7b7f1b39ac7c94382125849f9ae93c4198c37acecaa616/Adafruit_Blinka_Raspberry_Pi5_Neopixel-1.0.0rc2-cp311-cp311-manylinux_2_24_aarch64.manylinux_2_28_aarch64.whl", hash = "sha256:0b6ddcfcda2f64231913328b17190e4ed65b65ad459c9a6e9a698e77761663c2", size = 79765 },
    { url = "https://files.pythonhosted.org/packages/a8/f5/66f00ded0a49506a4132dc618eda773b09cccbbc47099e99f66cdf6ad06d/Adafruit_Blinka_Raspberry_Pi5_Neopixel-1.0.0rc2-cp311-cp311-manylinux_2_24_armv7l.manylinux_2_31_armv7l.whl", hash = "sha256:9f9fad9aa23c90e73779f857dd9f6c1a920f7f32865ee269394b8fc2ef8ffd0c", size = 72223 },
    { url = "https://files.pythonhosted.org/packages/3b/a9/7e0bfaf6487d109ac2e124ed435e402f2a1bdaba4bb3541603b7dbe50b8b/Adafruit_Blinka_Raspberry_Pi5_Neopixel-1.0.0rc2-cp312-cp312-manylinux_2_24_aarch64.manylinux_2_28_aarch64.whl", hash = "sha256:734b10ea60940caa40398f80699261a4b5606e1829595d99a2dcff7c2b739e60", size = 79856 },
    { url = "https://files.pythonhosted.org/packages/60/e0/8d9ef24c35d966edae08171014ebfc537d0eb7a9b6f8482462d495310d85/Adafruit_Blinka_Raspberry_Pi5_Neopixel-1.0.0rc2-cp312-cp312-manylinux_2_24_armv7l.manylinux_2_31_armv7l.whl", hash = "sha256:cea6ae40ba8b250a80c48065d440b93916282858748ddd9b00a77f5de250b2ed", size = 71221 },
    { url = "https://files.pythonhosted.org/packages/a1/d4/e637b0ac2a84b0b71fb4cd2fd7c54c0706f1b9a1ae9a029e666edd306fea/Adafruit_Blinka_Raspberry_Pi5_Neopixel-1.0.0rc2-cp313-cp313-manylinux_2_24_aarch64.manylinux_2_28_aarch64.whl", hash = "sha256:eacec8eb4ce6cd3f10073668dca8549b93bf0b57831cc0e350d2e9de594c7967", size = 80786 },
    { url = "https://files.pythonhosted.org/packages/15/d9/b86c4d9a0679feb7f7b72362ac48248ba5cf5d1a3154faa8b72ecc642e28/Adafruit_Blinka_Raspberry_Pi5_Neopixel-1.0.0rc2-cp313-cp313-manylinux_2_24_armv7l.manylinux_2_31_armv7l.whl", hash = "sha256:cb10e650a4bf8cc5e2a154d0c1fc23a92ce2a6e308c6c3187ec98cb7e48e529c", size = 71170 },
]

[[package]]
name = "adafruit-circuitpython-bno055"
version = "5.4.20"
source = { registry = "https://pypi.org/simple" }
dependencies = [
    { name = "adafruit-blinka", version = "8.59.0", source = { registry = "https://pypi.org/simple" }, marker = "python_full_version < '3.11'" },
    { name = "adafruit-blinka", version = "8.60.4", source = { registry = "https://pypi.org/simple" }, marker = "python_full_version >= '3.11'" },
    { name = "adafruit-circuitpython-busdevice" },
    { name = "adafruit-circuitpython-register" },
]
sdist = { url = "https://files.pythonhosted.org/packages/4f/d5/4ab51cbcc2e3b25f4c52c47ad39af61b177dfd6305c4423e7270ac626ec7/adafruit_circuitpython_bno055-5.4.20.tar.gz", hash = "sha256:3a2f5de46c4b65cc60c6e7b59cfc88d4157ca14a7a1c5830e775b2a2c566c856", size = 2191474 }
wheels = [
    { url = "https://files.pythonhosted.org/packages/21/33/243d18a5b677b1ea76b57459696260b55764299cafcf3369bc44426df1ce/adafruit_circuitpython_bno055-5.4.20-py3-none-any.whl", hash = "sha256:62ae59089543b52cbce24016ecbfbfd5db5451fddaf1beda2f5f986a90c11a78", size = 10738 },
]

[[package]]
name = "adafruit-circuitpython-busdevice"
version = "5.2.13"
source = { registry = "https://pypi.org/simple" }
dependencies = [
    { name = "adafruit-blinka", version = "8.59.0", source = { registry = "https://pypi.org/simple" }, marker = "python_full_version < '3.11'" },
    { name = "adafruit-blinka", version = "8.60.4", source = { registry = "https://pypi.org/simple" }, marker = "python_full_version >= '3.11'" },
    { name = "adafruit-circuitpython-typing" },
]
sdist = { url = "https://files.pythonhosted.org/packages/34/de/6c974f577169789d5105baba5f9e7d3ac00fdc467bc21673382a5d9e41f4/adafruit_circuitpython_busdevice-5.2.13.tar.gz", hash = "sha256:8dbe511f08a347527652f494b55d793c91dc077e01666824b691ae96a05ff2e6", size = 24165 }
wheels = [
    { url = "https://files.pythonhosted.org/packages/fb/4f/e9fad422c8e85213f3b9e2d0e58342c67bf03c50f889661adef12f07495f/adafruit_circuitpython_busdevice-5.2.13-py3-none-any.whl", hash = "sha256:de90f8cd9cc7f8815840f04b6a24c9aa5ec355b368934c7373e219a1c740ea97", size = 7501 },
]

[[package]]
name = "adafruit-circuitpython-connectionmanager"
version = "3.1.5"
source = { registry = "https://pypi.org/simple" }
dependencies = [
    { name = "adafruit-blinka", version = "8.59.0", source = { registry = "https://pypi.org/simple" }, marker = "python_full_version < '3.11'" },
    { name = "adafruit-blinka", version = "8.60.4", source = { registry = "https://pypi.org/simple" }, marker = "python_full_version >= '3.11'" },
]
sdist = { url = "https://files.pythonhosted.org/packages/6b/24/22c00c99d0597e703dd73b5f042854620a5db2424c03606e93d3f4e2e5a8/adafruit_circuitpython_connectionmanager-3.1.5.tar.gz", hash = "sha256:fc037d7ff81cf7bab7653f2810ed8c65fe228e7d51ca7a630724b412d6c77226", size = 33632 }
wheels = [
    { url = "https://files.pythonhosted.org/packages/eb/37/09acb7aed34a1c72465884d071a9dbad112994a3f416ad904e4acfd83bc8/adafruit_circuitpython_connectionmanager-3.1.5-py3-none-any.whl", hash = "sha256:cea077efe79eaefcd8fc0d6649dbcc6cb0765f71a08bd944fb163043b18cd094", size = 7767 },
]

[[package]]
name = "adafruit-circuitpython-lis3dh"
version = "5.2.6"
source = { registry = "https://pypi.org/simple" }
dependencies = [
    { name = "adafruit-blinka", version = "8.59.0", source = { registry = "https://pypi.org/simple" }, marker = "python_full_version < '3.11'" },
    { name = "adafruit-blinka", version = "8.60.4", source = { registry = "https://pypi.org/simple" }, marker = "python_full_version >= '3.11'" },
    { name = "adafruit-circuitpython-busdevice" },
]
sdist = { url = "https://files.pythonhosted.org/packages/07/c8/e4d3c7bd3e9292692cb6b46831b90e1fa723c13d64248a6d1bda78b0eb75/adafruit_circuitpython_lis3dh-5.2.6.tar.gz", hash = "sha256:4fe1d7bfb4f41c6a9818f204d0ae1c5ce146cf98111f3a1a53f368d444fbb365", size = 31299 }
wheels = [
    { url = "https://files.pythonhosted.org/packages/c8/f4/a69cd38ba93eb05498a69abf99408299993124cde68e54174310f94e40b6/adafruit_circuitpython_lis3dh-5.2.6-py3-none-any.whl", hash = "sha256:fffba886fbb9f9f8a407bce8e17aca79b95b1cd6bfd7a00878e039a10513376a", size = 8426 },
]

[[package]]
name = "adafruit-circuitpython-register"
version = "1.10.4"
source = { registry = "https://pypi.org/simple" }
dependencies = [
    { name = "adafruit-blinka", version = "8.59.0", source = { registry = "https://pypi.org/simple" }, marker = "python_full_version < '3.11'" },
    { name = "adafruit-blinka", version = "8.60.4", source = { registry = "https://pypi.org/simple" }, marker = "python_full_version >= '3.11'" },
    { name = "adafruit-circuitpython-busdevice" },
    { name = "adafruit-circuitpython-typing" },
    { name = "typing-extensions" },
]
sdist = { url = "https://files.pythonhosted.org/packages/14/7c/4f2879e6dc672b5ae182c7aaef369a4e58bab2785c80a3873c32f55234ea/adafruit_circuitpython_register-1.10.4.tar.gz", hash = "sha256:56be1403e62d5017189b003fc47857337ca8292187cd087cf0757ad4a0ef86b0", size = 29165 }
wheels = [
    { url = "https://files.pythonhosted.org/packages/73/e5/f06bc8d95717179c5f4550ea0cace6ba4fcae49039b1e5080c1b18ef4f4d/adafruit_circuitpython_register-1.10.4-py3-none-any.whl", hash = "sha256:96dd6c7771e9b23ab664068a9403e75ff7fbcb3b05549f6c256e3176ee110765", size = 14823 },
]

[[package]]
name = "adafruit-circuitpython-requests"
version = "4.1.13"
source = { registry = "https://pypi.org/simple" }
dependencies = [
    { name = "adafruit-blinka", version = "8.59.0", source = { registry = "https://pypi.org/simple" }, marker = "python_full_version < '3.11'" },
    { name = "adafruit-blinka", version = "8.60.4", source = { registry = "https://pypi.org/simple" }, marker = "python_full_version >= '3.11'" },
    { name = "adafruit-circuitpython-connectionmanager" },
]
sdist = { url = "https://files.pythonhosted.org/packages/55/5c/d17ff26270289c11ea787a73a922c1a9d85d8dea67e8d2fad1e36b181bc1/adafruit_circuitpython_requests-4.1.13.tar.gz", hash = "sha256:a63fa4eb5824f1f458030da6f44a060d28c01570ffa48569b992abe8e477a1d6", size = 67276 }
wheels = [
    { url = "https://files.pythonhosted.org/packages/bf/53/c59ee1edf3305fc5a66ea62db50918ce841a5f6bf7b94d273625a9364f7d/adafruit_circuitpython_requests-4.1.13-py3-none-any.whl", hash = "sha256:2d5af59a96dca033033fcc8c17829c3fb28ed8c36a95fe1093c463f5841bc5a5", size = 10880 },
]

[[package]]
name = "adafruit-circuitpython-typing"
version = "1.12.1"
source = { registry = "https://pypi.org/simple" }
dependencies = [
    { name = "adafruit-blinka", version = "8.59.0", source = { registry = "https://pypi.org/simple" }, marker = "python_full_version < '3.11'" },
    { name = "adafruit-blinka", version = "8.60.4", source = { registry = "https://pypi.org/simple" }, marker = "python_full_version >= '3.11'" },
    { name = "adafruit-circuitpython-busdevice" },
    { name = "adafruit-circuitpython-requests" },
    { name = "typing-extensions" },
]
sdist = { url = "https://files.pythonhosted.org/packages/77/d6/cb9a842dd89afcc53d21327cef5d3ee0149cfd3d90677c9dd68274b0bfae/adafruit_circuitpython_typing-1.12.1.tar.gz", hash = "sha256:e4b06e07cb385dc098574f2479cd77d07e0a06987c814eab33b9f525ac83a935", size = 26001 }
wheels = [
    { url = "https://files.pythonhosted.org/packages/6c/d9/fe145e99e1251a0dcdace585477875eef8db915f04647197aa3aa50c51d6/adafruit_circuitpython_typing-1.12.1-py3-none-any.whl", hash = "sha256:f1e511f48a76cb4467050db9334fed6761cc1f05921e9edddce7fd3a0b69b459", size = 11627 },
]

[[package]]
name = "adafruit-platformdetect"
version = "3.80.0"
source = { registry = "https://pypi.org/simple" }
sdist = { url = "https://files.pythonhosted.org/packages/1e/d4/1469dd70fed8e9e0cae705d2798c5dff5f39ff6b01a5c27b261cf892a69b/adafruit_platformdetect-3.80.0.tar.gz", hash = "sha256:6ffa9d026d1685674ca7419c174aab9fc475c8f898035f768292ff9070ffa90b", size = 48498 }
wheels = [
    { url = "https://files.pythonhosted.org/packages/9c/82/b1834a5e82215f930f1d3c089194109e5fbe4c19f0578a712eeda897720d/adafruit_platformdetect-3.80.0-py3-none-any.whl", hash = "sha256:a3de88046ee4ce07c1e8b0d48c9ac37eee9794fbd1e7c887ace6514190e118a9", size = 26048 },
]

[[package]]
name = "adafruit-pureio"
version = "1.1.11"
source = { registry = "https://pypi.org/simple" }
sdist = { url = "https://files.pythonhosted.org/packages/e5/b7/f1672435116822079bbdab42163f9e6424769b7db778873d95d18c085230/Adafruit_PureIO-1.1.11.tar.gz", hash = "sha256:c4cfbb365731942d1f1092a116f47dfdae0aef18c5b27f1072b5824ad5ea8c7c", size = 35511 }
wheels = [
    { url = "https://files.pythonhosted.org/packages/19/9d/28e9d12f36e13c5f2acba3098187b0e931290ecd1d8df924391b5ad2db19/Adafruit_PureIO-1.1.11-py3-none-any.whl", hash = "sha256:281ab2099372cc0decc26326918996cbf21b8eed694ec4764d51eefa029d324e", size = 10678 },
]

[[package]]
name = "babel"
version = "2.17.0"
source = { registry = "https://pypi.org/simple" }
sdist = { url = "https://files.pythonhosted.org/packages/7d/6b/d52e42361e1aa00709585ecc30b3f9684b3ab62530771402248b1b1d6240/babel-2.17.0.tar.gz", hash = "sha256:0c54cffb19f690cdcc52a3b50bcbf71e07a808d1c80d549f2459b9d2cf0afb9d", size = 9951852 }
wheels = [
    { url = "https://files.pythonhosted.org/packages/b7/b8/3fe70c75fe32afc4bb507f75563d39bc5642255d1d94f1f23604725780bf/babel-2.17.0-py3-none-any.whl", hash = "sha256:4d0b53093fdfb4b21c92b5213dba5a1b23885afa8383709427046b21c366e5f2", size = 10182537 },
]

[[package]]
name = "backrefs"
version = "5.9"
source = { registry = "https://pypi.org/simple" }
sdist = { url = "https://files.pythonhosted.org/packages/eb/a7/312f673df6a79003279e1f55619abbe7daebbb87c17c976ddc0345c04c7b/backrefs-5.9.tar.gz", hash = "sha256:808548cb708d66b82ee231f962cb36faaf4f2baab032f2fbb783e9c2fdddaa59", size = 5765857 }
wheels = [
    { url = "https://files.pythonhosted.org/packages/19/4d/798dc1f30468134906575156c089c492cf79b5a5fd373f07fe26c4d046bf/backrefs-5.9-py310-none-any.whl", hash = "sha256:db8e8ba0e9de81fcd635f440deab5ae5f2591b54ac1ebe0550a2ca063488cd9f", size = 380267 },
    { url = "https://files.pythonhosted.org/packages/55/07/f0b3375bf0d06014e9787797e6b7cc02b38ac9ff9726ccfe834d94e9991e/backrefs-5.9-py311-none-any.whl", hash = "sha256:6907635edebbe9b2dc3de3a2befff44d74f30a4562adbb8b36f21252ea19c5cf", size = 392072 },
    { url = "https://files.pythonhosted.org/packages/9d/12/4f345407259dd60a0997107758ba3f221cf89a9b5a0f8ed5b961aef97253/backrefs-5.9-py312-none-any.whl", hash = "sha256:7fdf9771f63e6028d7fee7e0c497c81abda597ea45d6b8f89e8ad76994f5befa", size = 397947 },
    { url = "https://files.pythonhosted.org/packages/10/bf/fa31834dc27a7f05e5290eae47c82690edc3a7b37d58f7fb35a1bdbf355b/backrefs-5.9-py313-none-any.whl", hash = "sha256:cc37b19fa219e93ff825ed1fed8879e47b4d89aa7a1884860e2db64ccd7c676b", size = 399843 },
    { url = "https://files.pythonhosted.org/packages/fc/24/b29af34b2c9c41645a9f4ff117bae860291780d73880f449e0b5d948c070/backrefs-5.9-py314-none-any.whl", hash = "sha256:df5e169836cc8acb5e440ebae9aad4bf9d15e226d3bad049cf3f6a5c20cc8dc9", size = 411762 },
    { url = "https://files.pythonhosted.org/packages/41/ff/392bff89415399a979be4a65357a41d92729ae8580a66073d8ec8d810f98/backrefs-5.9-py39-none-any.whl", hash = "sha256:f48ee18f6252b8f5777a22a00a09a85de0ca931658f1dd96d4406a34f3748c60", size = 380265 },
]

[[package]]
name = "binho-host-adapter"
version = "0.1.6"
source = { registry = "https://pypi.org/simple" }
dependencies = [
    { name = "pyserial" },
]
sdist = { url = "https://files.pythonhosted.org/packages/68/36/29b7b896e83e195fac6d64ccff95c0f24a18ee86e7437a22e60e0331d90a/binho-host-adapter-0.1.6.tar.gz", hash = "sha256:1e6da7a84e208c13b5f489066f05774bff1d593d0f5bf1ca149c2b8e83eae856", size = 10068 }
wheels = [
    { url = "https://files.pythonhosted.org/packages/7b/6b/0f13486003aea3eb349c2946b7ec9753e7558b78e35d22c938062a96959c/binho_host_adapter-0.1.6-py3-none-any.whl", hash = "sha256:f71ca176c1e2fc1a5dce128beb286da217555c6c7c805f2ed282a6f3507ec277", size = 10540 },
]

[[package]]
name = "board"
version = "1.0"
source = { registry = "https://pypi.org/simple" }
sdist = { url = "https://files.pythonhosted.org/packages/de/7d/4de4e7b0eb780854e2c1258225a831ef29c447f0e934347ce58128939b69/board-1.0.tar.gz", hash = "sha256:cd718c3322a126d86455e24ae0cebb59a567cbdbaf03696391dccf88c8f456d6", size = 16717 }
wheels = [
    { url = "https://files.pythonhosted.org/packages/bd/b8/461dae0fae64be12d818efab745d520bcf4a96195ccbd5028d58d042e68b/board-1.0-py2.py3-none-any.whl", hash = "sha256:b97c986d0190a2a5181a7fe28959cd8515520b87f672796e21e1b0d32cc63e2f", size = 12869 },
]

[[package]]
name = "boto3"
version = "1.38.41"
source = { registry = "https://pypi.org/simple" }
dependencies = [
    { name = "botocore" },
    { name = "jmespath" },
    { name = "s3transfer" },
]
sdist = { url = "https://files.pythonhosted.org/packages/2f/3b/f421b30e32c33ce63f0de3b32ea12954039a4595c693db4ea4900babe742/boto3-1.38.41.tar.gz", hash = "sha256:c6710fc533c8e1f5d1f025c74ffe1222c3659094cd51c076ec50c201a54c8f22", size = 111835 }
wheels = [
    { url = "https://files.pythonhosted.org/packages/0a/bb/541825bf9811eb7fe13a357e691dc4cfead56a5fed4556aa101dc62e06ca/boto3-1.38.41-py3-none-any.whl", hash = "sha256:6119e9f272b9f004f052ca78ce94d3fe10198bc159ae808f75c0e1b9c07518bd", size = 139922 },
]

[[package]]
name = "botocore"
version = "1.38.41"
source = { registry = "https://pypi.org/simple" }
dependencies = [
    { name = "jmespath" },
    { name = "python-dateutil" },
    { name = "urllib3" },
]
sdist = { url = "https://files.pythonhosted.org/packages/98/46/cb33f5a0b00086a97c4eebbc4e0211fe85d66d45e53a9545b33805f25b31/botocore-1.38.41.tar.gz", hash = "sha256:98e3fed636ebb519320c4b2d078db6fa6099b052b4bb9b5c66632a5a7fe72507", size = 14031081 }
wheels = [
    { url = "https://files.pythonhosted.org/packages/ec/b7/37d9f1a633e72250408cb7d53d8915561ac6108b5c3a1973eb8f53ce2990/botocore-1.38.41-py3-none-any.whl", hash = "sha256:06069a06f1352accb1f6c9505d6e323753627112be80a9d2e057c6d9c9779ffd", size = 13690225 },
]

[[package]]
name = "cachetools"
version = "6.1.0"
source = { registry = "https://pypi.org/simple" }
sdist = { url = "https://files.pythonhosted.org/packages/8a/89/817ad5d0411f136c484d535952aef74af9b25e0d99e90cdffbe121e6d628/cachetools-6.1.0.tar.gz", hash = "sha256:b4c4f404392848db3ce7aac34950d17be4d864da4b8b66911008e430bc544587", size = 30714 }
wheels = [
    { url = "https://files.pythonhosted.org/packages/00/f0/2ef431fe4141f5e334759d73e81120492b23b2824336883a91ac04ba710b/cachetools-6.1.0-py3-none-any.whl", hash = "sha256:1c7bb3cf9193deaf3508b7c5f2a79986c13ea38965c5adcff1f84519cf39163e", size = 11189 },
]

[[package]]
name = "certifi"
version = "2025.6.15"
source = { registry = "https://pypi.org/simple" }
sdist = { url = "https://files.pythonhosted.org/packages/73/f7/f14b46d4bcd21092d7d3ccef689615220d8a08fb25e564b65d20738e672e/certifi-2025.6.15.tar.gz", hash = "sha256:d747aa5a8b9bbbb1bb8c22bb13e22bd1f18e9796defa16bab421f7f7a317323b", size = 158753 }
wheels = [
    { url = "https://files.pythonhosted.org/packages/84/ae/320161bd181fc06471eed047ecce67b693fd7515b16d495d8932db763426/certifi-2025.6.15-py3-none-any.whl", hash = "sha256:2e0c7ce7cb5d8f8634ca55d2ba7e6ec2689a2fd6537d8dec1296a477a4910057", size = 157650 },
]

[[package]]
name = "cfgv"
version = "3.4.0"
source = { registry = "https://pypi.org/simple" }
sdist = { url = "https://files.pythonhosted.org/packages/11/74/539e56497d9bd1d484fd863dd69cbbfa653cd2aa27abfe35653494d85e94/cfgv-3.4.0.tar.gz", hash = "sha256:e52591d4c5f5dead8e0f673fb16db7949d2cfb3f7da4582893288f0ded8fe560", size = 7114 }
wheels = [
    { url = "https://files.pythonhosted.org/packages/c5/55/51844dd50c4fc7a33b653bfaba4c2456f06955289ca770a5dbd5fd267374/cfgv-3.4.0-py2.py3-none-any.whl", hash = "sha256:b7265b1f29fd3316bfcd2b330d63d024f2bfd8bcb8b0272f8e19a504856c48f9", size = 7249 },
]

[[package]]
name = "chardet"
version = "5.2.0"
source = { registry = "https://pypi.org/simple" }
sdist = { url = "https://files.pythonhosted.org/packages/f3/0d/f7b6ab21ec75897ed80c17d79b15951a719226b9fababf1e40ea74d69079/chardet-5.2.0.tar.gz", hash = "sha256:1b3b6ff479a8c414bc3fa2c0852995695c4a026dcd6d0633b2dd092ca39c1cf7", size = 2069618 }
wheels = [
    { url = "https://files.pythonhosted.org/packages/38/6f/f5fbc992a329ee4e0f288c1fe0e2ad9485ed064cac731ed2fe47dcc38cbf/chardet-5.2.0-py3-none-any.whl", hash = "sha256:e1cf59446890a00105fe7b7912492ea04b6e6f06d4b742b2c788469e34c82970", size = 199385 },
]

[[package]]
name = "charset-normalizer"
version = "3.4.2"
source = { registry = "https://pypi.org/simple" }
sdist = { url = "https://files.pythonhosted.org/packages/e4/33/89c2ced2b67d1c2a61c19c6751aa8902d46ce3dacb23600a283619f5a12d/charset_normalizer-3.4.2.tar.gz", hash = "sha256:5baececa9ecba31eff645232d59845c07aa030f0c81ee70184a90d35099a0e63", size = 126367 }
wheels = [
    { url = "https://files.pythonhosted.org/packages/95/28/9901804da60055b406e1a1c5ba7aac1276fb77f1dde635aabfc7fd84b8ab/charset_normalizer-3.4.2-cp310-cp310-macosx_10_9_universal2.whl", hash = "sha256:7c48ed483eb946e6c04ccbe02c6b4d1d48e51944b6db70f697e089c193404941", size = 201818 },
    { url = "https://files.pythonhosted.org/packages/d9/9b/892a8c8af9110935e5adcbb06d9c6fe741b6bb02608c6513983048ba1a18/charset_normalizer-3.4.2-cp310-cp310-manylinux_2_17_aarch64.manylinux2014_aarch64.whl", hash = "sha256:b2d318c11350e10662026ad0eb71bb51c7812fc8590825304ae0bdd4ac283acd", size = 144649 },
    { url = "https://files.pythonhosted.org/packages/7b/a5/4179abd063ff6414223575e008593861d62abfc22455b5d1a44995b7c101/charset_normalizer-3.4.2-cp310-cp310-manylinux_2_17_ppc64le.manylinux2014_ppc64le.whl", hash = "sha256:9cbfacf36cb0ec2897ce0ebc5d08ca44213af24265bd56eca54bee7923c48fd6", size = 155045 },
    { url = "https://files.pythonhosted.org/packages/3b/95/bc08c7dfeddd26b4be8c8287b9bb055716f31077c8b0ea1cd09553794665/charset_normalizer-3.4.2-cp310-cp310-manylinux_2_17_s390x.manylinux2014_s390x.whl", hash = "sha256:18dd2e350387c87dabe711b86f83c9c78af772c748904d372ade190b5c7c9d4d", size = 147356 },
    { url = "https://files.pythonhosted.org/packages/a8/2d/7a5b635aa65284bf3eab7653e8b4151ab420ecbae918d3e359d1947b4d61/charset_normalizer-3.4.2-cp310-cp310-manylinux_2_17_x86_64.manylinux2014_x86_64.whl", hash = "sha256:8075c35cd58273fee266c58c0c9b670947c19df5fb98e7b66710e04ad4e9ff86", size = 149471 },
    { url = "https://files.pythonhosted.org/packages/ae/38/51fc6ac74251fd331a8cfdb7ec57beba8c23fd5493f1050f71c87ef77ed0/charset_normalizer-3.4.2-cp310-cp310-manylinux_2_5_i686.manylinux1_i686.manylinux_2_17_i686.manylinux2014_i686.whl", hash = "sha256:5bf4545e3b962767e5c06fe1738f951f77d27967cb2caa64c28be7c4563e162c", size = 151317 },
    { url = "https://files.pythonhosted.org/packages/b7/17/edee1e32215ee6e9e46c3e482645b46575a44a2d72c7dfd49e49f60ce6bf/charset_normalizer-3.4.2-cp310-cp310-musllinux_1_2_aarch64.whl", hash = "sha256:7a6ab32f7210554a96cd9e33abe3ddd86732beeafc7a28e9955cdf22ffadbab0", size = 146368 },
    { url = "https://files.pythonhosted.org/packages/26/2c/ea3e66f2b5f21fd00b2825c94cafb8c326ea6240cd80a91eb09e4a285830/charset_normalizer-3.4.2-cp310-cp310-musllinux_1_2_i686.whl", hash = "sha256:b33de11b92e9f75a2b545d6e9b6f37e398d86c3e9e9653c4864eb7e89c5773ef", size = 154491 },
    { url = "https://files.pythonhosted.org/packages/52/47/7be7fa972422ad062e909fd62460d45c3ef4c141805b7078dbab15904ff7/charset_normalizer-3.4.2-cp310-cp310-musllinux_1_2_ppc64le.whl", hash = "sha256:8755483f3c00d6c9a77f490c17e6ab0c8729e39e6390328e42521ef175380ae6", size = 157695 },
    { url = "https://files.pythonhosted.org/packages/2f/42/9f02c194da282b2b340f28e5fb60762de1151387a36842a92b533685c61e/charset_normalizer-3.4.2-cp310-cp310-musllinux_1_2_s390x.whl", hash = "sha256:68a328e5f55ec37c57f19ebb1fdc56a248db2e3e9ad769919a58672958e8f366", size = 154849 },
    { url = "https://files.pythonhosted.org/packages/67/44/89cacd6628f31fb0b63201a618049be4be2a7435a31b55b5eb1c3674547a/charset_normalizer-3.4.2-cp310-cp310-musllinux_1_2_x86_64.whl", hash = "sha256:21b2899062867b0e1fde9b724f8aecb1af14f2778d69aacd1a5a1853a597a5db", size = 150091 },
    { url = "https://files.pythonhosted.org/packages/1f/79/4b8da9f712bc079c0f16b6d67b099b0b8d808c2292c937f267d816ec5ecc/charset_normalizer-3.4.2-cp310-cp310-win32.whl", hash = "sha256:e8082b26888e2f8b36a042a58307d5b917ef2b1cacab921ad3323ef91901c71a", size = 98445 },
    { url = "https://files.pythonhosted.org/packages/7d/d7/96970afb4fb66497a40761cdf7bd4f6fca0fc7bafde3a84f836c1f57a926/charset_normalizer-3.4.2-cp310-cp310-win_amd64.whl", hash = "sha256:f69a27e45c43520f5487f27627059b64aaf160415589230992cec34c5e18a509", size = 105782 },
    { url = "https://files.pythonhosted.org/packages/05/85/4c40d00dcc6284a1c1ad5de5e0996b06f39d8232f1031cd23c2f5c07ee86/charset_normalizer-3.4.2-cp311-cp311-macosx_10_9_universal2.whl", hash = "sha256:be1e352acbe3c78727a16a455126d9ff83ea2dfdcbc83148d2982305a04714c2", size = 198794 },
    { url = "https://files.pythonhosted.org/packages/41/d9/7a6c0b9db952598e97e93cbdfcb91bacd89b9b88c7c983250a77c008703c/charset_normalizer-3.4.2-cp311-cp311-manylinux_2_17_aarch64.manylinux2014_aarch64.whl", hash = "sha256:aa88ca0b1932e93f2d961bf3addbb2db902198dca337d88c89e1559e066e7645", size = 142846 },
    { url = "https://files.pythonhosted.org/packages/66/82/a37989cda2ace7e37f36c1a8ed16c58cf48965a79c2142713244bf945c89/charset_normalizer-3.4.2-cp311-cp311-manylinux_2_17_ppc64le.manylinux2014_ppc64le.whl", hash = "sha256:d524ba3f1581b35c03cb42beebab4a13e6cdad7b36246bd22541fa585a56cccd", size = 153350 },
    { url = "https://files.pythonhosted.org/packages/df/68/a576b31b694d07b53807269d05ec3f6f1093e9545e8607121995ba7a8313/charset_normalizer-3.4.2-cp311-cp311-manylinux_2_17_s390x.manylinux2014_s390x.whl", hash = "sha256:28a1005facc94196e1fb3e82a3d442a9d9110b8434fc1ded7a24a2983c9888d8", size = 145657 },
    { url = "https://files.pythonhosted.org/packages/92/9b/ad67f03d74554bed3aefd56fe836e1623a50780f7c998d00ca128924a499/charset_normalizer-3.4.2-cp311-cp311-manylinux_2_17_x86_64.manylinux2014_x86_64.whl", hash = "sha256:fdb20a30fe1175ecabed17cbf7812f7b804b8a315a25f24678bcdf120a90077f", size = 147260 },
    { url = "https://files.pythonhosted.org/packages/a6/e6/8aebae25e328160b20e31a7e9929b1578bbdc7f42e66f46595a432f8539e/charset_normalizer-3.4.2-cp311-cp311-manylinux_2_5_i686.manylinux1_i686.manylinux_2_17_i686.manylinux2014_i686.whl", hash = "sha256:0f5d9ed7f254402c9e7d35d2f5972c9bbea9040e99cd2861bd77dc68263277c7", size = 149164 },
    { url = "https://files.pythonhosted.org/packages/8b/f2/b3c2f07dbcc248805f10e67a0262c93308cfa149a4cd3d1fe01f593e5fd2/charset_normalizer-3.4.2-cp311-cp311-musllinux_1_2_aarch64.whl", hash = "sha256:efd387a49825780ff861998cd959767800d54f8308936b21025326de4b5a42b9", size = 144571 },
    { url = "https://files.pythonhosted.org/packages/60/5b/c3f3a94bc345bc211622ea59b4bed9ae63c00920e2e8f11824aa5708e8b7/charset_normalizer-3.4.2-cp311-cp311-musllinux_1_2_i686.whl", hash = "sha256:f0aa37f3c979cf2546b73e8222bbfa3dc07a641585340179d768068e3455e544", size = 151952 },
    { url = "https://files.pythonhosted.org/packages/e2/4d/ff460c8b474122334c2fa394a3f99a04cf11c646da895f81402ae54f5c42/charset_normalizer-3.4.2-cp311-cp311-musllinux_1_2_ppc64le.whl", hash = "sha256:e70e990b2137b29dc5564715de1e12701815dacc1d056308e2b17e9095372a82", size = 155959 },
    { url = "https://files.pythonhosted.org/packages/a2/2b/b964c6a2fda88611a1fe3d4c400d39c66a42d6c169c924818c848f922415/charset_normalizer-3.4.2-cp311-cp311-musllinux_1_2_s390x.whl", hash = "sha256:0c8c57f84ccfc871a48a47321cfa49ae1df56cd1d965a09abe84066f6853b9c0", size = 153030 },
    { url = "https://files.pythonhosted.org/packages/59/2e/d3b9811db26a5ebf444bc0fa4f4be5aa6d76fc6e1c0fd537b16c14e849b6/charset_normalizer-3.4.2-cp311-cp311-musllinux_1_2_x86_64.whl", hash = "sha256:6b66f92b17849b85cad91259efc341dce9c1af48e2173bf38a85c6329f1033e5", size = 148015 },
    { url = "https://files.pythonhosted.org/packages/90/07/c5fd7c11eafd561bb51220d600a788f1c8d77c5eef37ee49454cc5c35575/charset_normalizer-3.4.2-cp311-cp311-win32.whl", hash = "sha256:daac4765328a919a805fa5e2720f3e94767abd632ae410a9062dff5412bae65a", size = 98106 },
    { url = "https://files.pythonhosted.org/packages/a8/05/5e33dbef7e2f773d672b6d79f10ec633d4a71cd96db6673625838a4fd532/charset_normalizer-3.4.2-cp311-cp311-win_amd64.whl", hash = "sha256:e53efc7c7cee4c1e70661e2e112ca46a575f90ed9ae3fef200f2a25e954f4b28", size = 105402 },
    { url = "https://files.pythonhosted.org/packages/d7/a4/37f4d6035c89cac7930395a35cc0f1b872e652eaafb76a6075943754f095/charset_normalizer-3.4.2-cp312-cp312-macosx_10_13_universal2.whl", hash = "sha256:0c29de6a1a95f24b9a1aa7aefd27d2487263f00dfd55a77719b530788f75cff7", size = 199936 },
    { url = "https://files.pythonhosted.org/packages/ee/8a/1a5e33b73e0d9287274f899d967907cd0bf9c343e651755d9307e0dbf2b3/charset_normalizer-3.4.2-cp312-cp312-manylinux_2_17_aarch64.manylinux2014_aarch64.whl", hash = "sha256:cddf7bd982eaa998934a91f69d182aec997c6c468898efe6679af88283b498d3", size = 143790 },
    { url = "https://files.pythonhosted.org/packages/66/52/59521f1d8e6ab1482164fa21409c5ef44da3e9f653c13ba71becdd98dec3/charset_normalizer-3.4.2-cp312-cp312-manylinux_2_17_ppc64le.manylinux2014_ppc64le.whl", hash = "sha256:fcbe676a55d7445b22c10967bceaaf0ee69407fbe0ece4d032b6eb8d4565982a", size = 153924 },
    { url = "https://files.pythonhosted.org/packages/86/2d/fb55fdf41964ec782febbf33cb64be480a6b8f16ded2dbe8db27a405c09f/charset_normalizer-3.4.2-cp312-cp312-manylinux_2_17_s390x.manylinux2014_s390x.whl", hash = "sha256:d41c4d287cfc69060fa91cae9683eacffad989f1a10811995fa309df656ec214", size = 146626 },
    { url = "https://files.pythonhosted.org/packages/8c/73/6ede2ec59bce19b3edf4209d70004253ec5f4e319f9a2e3f2f15601ed5f7/charset_normalizer-3.4.2-cp312-cp312-manylinux_2_17_x86_64.manylinux2014_x86_64.whl", hash = "sha256:4e594135de17ab3866138f496755f302b72157d115086d100c3f19370839dd3a", size = 148567 },
    { url = "https://files.pythonhosted.org/packages/09/14/957d03c6dc343c04904530b6bef4e5efae5ec7d7990a7cbb868e4595ee30/charset_normalizer-3.4.2-cp312-cp312-manylinux_2_5_i686.manylinux1_i686.manylinux_2_17_i686.manylinux2014_i686.whl", hash = "sha256:cf713fe9a71ef6fd5adf7a79670135081cd4431c2943864757f0fa3a65b1fafd", size = 150957 },
    { url = "https://files.pythonhosted.org/packages/0d/c8/8174d0e5c10ccebdcb1b53cc959591c4c722a3ad92461a273e86b9f5a302/charset_normalizer-3.4.2-cp312-cp312-musllinux_1_2_aarch64.whl", hash = "sha256:a370b3e078e418187da8c3674eddb9d983ec09445c99a3a263c2011993522981", size = 145408 },
    { url = "https://files.pythonhosted.org/packages/58/aa/8904b84bc8084ac19dc52feb4f5952c6df03ffb460a887b42615ee1382e8/charset_normalizer-3.4.2-cp312-cp312-musllinux_1_2_i686.whl", hash = "sha256:a955b438e62efdf7e0b7b52a64dc5c3396e2634baa62471768a64bc2adb73d5c", size = 153399 },
    { url = "https://files.pythonhosted.org/packages/c2/26/89ee1f0e264d201cb65cf054aca6038c03b1a0c6b4ae998070392a3ce605/charset_normalizer-3.4.2-cp312-cp312-musllinux_1_2_ppc64le.whl", hash = "sha256:7222ffd5e4de8e57e03ce2cef95a4c43c98fcb72ad86909abdfc2c17d227fc1b", size = 156815 },
    { url = "https://files.pythonhosted.org/packages/fd/07/68e95b4b345bad3dbbd3a8681737b4338ff2c9df29856a6d6d23ac4c73cb/charset_normalizer-3.4.2-cp312-cp312-musllinux_1_2_s390x.whl", hash = "sha256:bee093bf902e1d8fc0ac143c88902c3dfc8941f7ea1d6a8dd2bcb786d33db03d", size = 154537 },
    { url = "https://files.pythonhosted.org/packages/77/1a/5eefc0ce04affb98af07bc05f3bac9094513c0e23b0562d64af46a06aae4/charset_normalizer-3.4.2-cp312-cp312-musllinux_1_2_x86_64.whl", hash = "sha256:dedb8adb91d11846ee08bec4c8236c8549ac721c245678282dcb06b221aab59f", size = 149565 },
    { url = "https://files.pythonhosted.org/packages/37/a0/2410e5e6032a174c95e0806b1a6585eb21e12f445ebe239fac441995226a/charset_normalizer-3.4.2-cp312-cp312-win32.whl", hash = "sha256:db4c7bf0e07fc3b7d89ac2a5880a6a8062056801b83ff56d8464b70f65482b6c", size = 98357 },
    { url = "https://files.pythonhosted.org/packages/6c/4f/c02d5c493967af3eda9c771ad4d2bbc8df6f99ddbeb37ceea6e8716a32bc/charset_normalizer-3.4.2-cp312-cp312-win_amd64.whl", hash = "sha256:5a9979887252a82fefd3d3ed2a8e3b937a7a809f65dcb1e068b090e165bbe99e", size = 105776 },
    { url = "https://files.pythonhosted.org/packages/ea/12/a93df3366ed32db1d907d7593a94f1fe6293903e3e92967bebd6950ed12c/charset_normalizer-3.4.2-cp313-cp313-macosx_10_13_universal2.whl", hash = "sha256:926ca93accd5d36ccdabd803392ddc3e03e6d4cd1cf17deff3b989ab8e9dbcf0", size = 199622 },
    { url = "https://files.pythonhosted.org/packages/04/93/bf204e6f344c39d9937d3c13c8cd5bbfc266472e51fc8c07cb7f64fcd2de/charset_normalizer-3.4.2-cp313-cp313-manylinux_2_17_aarch64.manylinux2014_aarch64.whl", hash = "sha256:eba9904b0f38a143592d9fc0e19e2df0fa2e41c3c3745554761c5f6447eedabf", size = 143435 },
    { url = "https://files.pythonhosted.org/packages/22/2a/ea8a2095b0bafa6c5b5a55ffdc2f924455233ee7b91c69b7edfcc9e02284/charset_normalizer-3.4.2-cp313-cp313-manylinux_2_17_ppc64le.manylinux2014_ppc64le.whl", hash = "sha256:3fddb7e2c84ac87ac3a947cb4e66d143ca5863ef48e4a5ecb83bd48619e4634e", size = 153653 },
    { url = "https://files.pythonhosted.org/packages/b6/57/1b090ff183d13cef485dfbe272e2fe57622a76694061353c59da52c9a659/charset_normalizer-3.4.2-cp313-cp313-manylinux_2_17_s390x.manylinux2014_s390x.whl", hash = "sha256:98f862da73774290f251b9df8d11161b6cf25b599a66baf087c1ffe340e9bfd1", size = 146231 },
    { url = "https://files.pythonhosted.org/packages/e2/28/ffc026b26f441fc67bd21ab7f03b313ab3fe46714a14b516f931abe1a2d8/charset_normalizer-3.4.2-cp313-cp313-manylinux_2_17_x86_64.manylinux2014_x86_64.whl", hash = "sha256:6c9379d65defcab82d07b2a9dfbfc2e95bc8fe0ebb1b176a3190230a3ef0e07c", size = 148243 },
    { url = "https://files.pythonhosted.org/packages/c0/0f/9abe9bd191629c33e69e47c6ef45ef99773320e9ad8e9cb08b8ab4a8d4cb/charset_normalizer-3.4.2-cp313-cp313-manylinux_2_5_i686.manylinux1_i686.manylinux_2_17_i686.manylinux2014_i686.whl", hash = "sha256:e635b87f01ebc977342e2697d05b56632f5f879a4f15955dfe8cef2448b51691", size = 150442 },
    { url = "https://files.pythonhosted.org/packages/67/7c/a123bbcedca91d5916c056407f89a7f5e8fdfce12ba825d7d6b9954a1a3c/charset_normalizer-3.4.2-cp313-cp313-musllinux_1_2_aarch64.whl", hash = "sha256:1c95a1e2902a8b722868587c0e1184ad5c55631de5afc0eb96bc4b0d738092c0", size = 145147 },
    { url = "https://files.pythonhosted.org/packages/ec/fe/1ac556fa4899d967b83e9893788e86b6af4d83e4726511eaaad035e36595/charset_normalizer-3.4.2-cp313-cp313-musllinux_1_2_i686.whl", hash = "sha256:ef8de666d6179b009dce7bcb2ad4c4a779f113f12caf8dc77f0162c29d20490b", size = 153057 },
    { url = "https://files.pythonhosted.org/packages/2b/ff/acfc0b0a70b19e3e54febdd5301a98b72fa07635e56f24f60502e954c461/charset_normalizer-3.4.2-cp313-cp313-musllinux_1_2_ppc64le.whl", hash = "sha256:32fc0341d72e0f73f80acb0a2c94216bd704f4f0bce10aedea38f30502b271ff", size = 156454 },
    { url = "https://files.pythonhosted.org/packages/92/08/95b458ce9c740d0645feb0e96cea1f5ec946ea9c580a94adfe0b617f3573/charset_normalizer-3.4.2-cp313-cp313-musllinux_1_2_s390x.whl", hash = "sha256:289200a18fa698949d2b39c671c2cc7a24d44096784e76614899a7ccf2574b7b", size = 154174 },
    { url = "https://files.pythonhosted.org/packages/78/be/8392efc43487ac051eee6c36d5fbd63032d78f7728cb37aebcc98191f1ff/charset_normalizer-3.4.2-cp313-cp313-musllinux_1_2_x86_64.whl", hash = "sha256:4a476b06fbcf359ad25d34a057b7219281286ae2477cc5ff5e3f70a246971148", size = 149166 },
    { url = "https://files.pythonhosted.org/packages/44/96/392abd49b094d30b91d9fbda6a69519e95802250b777841cf3bda8fe136c/charset_normalizer-3.4.2-cp313-cp313-win32.whl", hash = "sha256:aaeeb6a479c7667fbe1099af9617c83aaca22182d6cf8c53966491a0f1b7ffb7", size = 98064 },
    { url = "https://files.pythonhosted.org/packages/e9/b0/0200da600134e001d91851ddc797809e2fe0ea72de90e09bec5a2fbdaccb/charset_normalizer-3.4.2-cp313-cp313-win_amd64.whl", hash = "sha256:aa6af9e7d59f9c12b33ae4e9450619cf2488e2bbe9b44030905877f0b2324980", size = 105641 },
    { url = "https://files.pythonhosted.org/packages/20/94/c5790835a017658cbfabd07f3bfb549140c3ac458cfc196323996b10095a/charset_normalizer-3.4.2-py3-none-any.whl", hash = "sha256:7f56930ab0abd1c45cd15be65cc741c28b1c9a34876ce8c17a2fa107810c0af0", size = 52626 },
]

[[package]]
name = "click"
version = "8.2.1"
source = { registry = "https://pypi.org/simple" }
dependencies = [
    { name = "colorama", marker = "sys_platform == 'win32'" },
]
sdist = { url = "https://files.pythonhosted.org/packages/60/6c/8ca2efa64cf75a977a0d7fac081354553ebe483345c734fb6b6515d96bbc/click-8.2.1.tar.gz", hash = "sha256:27c491cc05d968d271d5a1db13e3b5a184636d9d930f148c50b038f0d0646202", size = 286342 }
wheels = [
    { url = "https://files.pythonhosted.org/packages/85/32/10bb5764d90a8eee674e9dc6f4db6a0ab47c8c4d0d83c27f7c39ac415a4d/click-8.2.1-py3-none-any.whl", hash = "sha256:61a3265b914e850b85317d0b3109c7f8cd35a670f963866005d6ef1d5175a12b", size = 102215 },
]

[[package]]
name = "colorama"
version = "0.4.6"
source = { registry = "https://pypi.org/simple" }
sdist = { url = "https://files.pythonhosted.org/packages/d8/53/6f443c9a4a8358a93a6792e2acffb9d9d5cb0a5cfd8802644b7b1c9a02e4/colorama-0.4.6.tar.gz", hash = "sha256:08695f5cb7ed6e0531a20572697297273c47b8cae5a63ffc6d6ed5c201be6e44", size = 27697 }
wheels = [
    { url = "https://files.pythonhosted.org/packages/d1/d6/3965ed04c63042e047cb6a3e6ed1a63a35087b6a609aa3a15ed8ac56c221/colorama-0.4.6-py2.py3-none-any.whl", hash = "sha256:4f1d9991f5acc0ca119f9d443620b77f9d6b33703e51011c16baf57afb285fc6", size = 25335 },
]

[[package]]
name = "coverage"
version = "7.9.1"
source = { registry = "https://pypi.org/simple" }
sdist = { url = "https://files.pythonhosted.org/packages/e7/e0/98670a80884f64578f0c22cd70c5e81a6e07b08167721c7487b4d70a7ca0/coverage-7.9.1.tar.gz", hash = "sha256:6cf43c78c4282708a28e466316935ec7489a9c487518a77fa68f716c67909cec", size = 813650 }
wheels = [
    { url = "https://files.pythonhosted.org/packages/c1/78/1c1c5ec58f16817c09cbacb39783c3655d54a221b6552f47ff5ac9297603/coverage-7.9.1-cp310-cp310-macosx_10_9_x86_64.whl", hash = "sha256:cc94d7c5e8423920787c33d811c0be67b7be83c705f001f7180c7b186dcf10ca", size = 212028 },
    { url = "https://files.pythonhosted.org/packages/98/db/e91b9076f3a888e3b4ad7972ea3842297a52cc52e73fd1e529856e473510/coverage-7.9.1-cp310-cp310-macosx_11_0_arm64.whl", hash = "sha256:16aa0830d0c08a2c40c264cef801db8bc4fc0e1892782e45bcacbd5889270509", size = 212420 },
    { url = "https://files.pythonhosted.org/packages/0e/d0/2b3733412954576b0aea0a16c3b6b8fbe95eb975d8bfa10b07359ead4252/coverage-7.9.1-cp310-cp310-manylinux_2_17_aarch64.manylinux2014_aarch64.whl", hash = "sha256:cf95981b126f23db63e9dbe4cf65bd71f9a6305696fa5e2262693bc4e2183f5b", size = 241529 },
    { url = "https://files.pythonhosted.org/packages/b3/00/5e2e5ae2e750a872226a68e984d4d3f3563cb01d1afb449a17aa819bc2c4/coverage-7.9.1-cp310-cp310-manylinux_2_5_i686.manylinux1_i686.manylinux_2_17_i686.manylinux2014_i686.whl", hash = "sha256:f05031cf21699785cd47cb7485f67df619e7bcdae38e0fde40d23d3d0210d3c3", size = 239403 },
    { url = "https://files.pythonhosted.org/packages/37/3b/a2c27736035156b0a7c20683afe7df498480c0dfdf503b8c878a21b6d7fb/coverage-7.9.1-cp310-cp310-manylinux_2_5_x86_64.manylinux1_x86_64.manylinux_2_17_x86_64.manylinux2014_x86_64.whl", hash = "sha256:bb4fbcab8764dc072cb651a4bcda4d11fb5658a1d8d68842a862a6610bd8cfa3", size = 240548 },
    { url = "https://files.pythonhosted.org/packages/98/f5/13d5fc074c3c0e0dc80422d9535814abf190f1254d7c3451590dc4f8b18c/coverage-7.9.1-cp310-cp310-musllinux_1_2_aarch64.whl", hash = "sha256:0f16649a7330ec307942ed27d06ee7e7a38417144620bb3d6e9a18ded8a2d3e5", size = 240459 },
    { url = "https://files.pythonhosted.org/packages/36/24/24b9676ea06102df824c4a56ffd13dc9da7904478db519efa877d16527d5/coverage-7.9.1-cp310-cp310-musllinux_1_2_i686.whl", hash = "sha256:cea0a27a89e6432705fffc178064503508e3c0184b4f061700e771a09de58187", size = 239128 },
    { url = "https://files.pythonhosted.org/packages/be/05/242b7a7d491b369ac5fee7908a6e5ba42b3030450f3ad62c645b40c23e0e/coverage-7.9.1-cp310-cp310-musllinux_1_2_x86_64.whl", hash = "sha256:e980b53a959fa53b6f05343afbd1e6f44a23ed6c23c4b4c56c6662bbb40c82ce", size = 239402 },
    { url = "https://files.pythonhosted.org/packages/73/e0/4de7f87192fa65c9c8fbaeb75507e124f82396b71de1797da5602898be32/coverage-7.9.1-cp310-cp310-win32.whl", hash = "sha256:70760b4c5560be6ca70d11f8988ee6542b003f982b32f83d5ac0b72476607b70", size = 214518 },
    { url = "https://files.pythonhosted.org/packages/d5/ab/5e4e2fe458907d2a65fab62c773671cfc5ac704f1e7a9ddd91996f66e3c2/coverage-7.9.1-cp310-cp310-win_amd64.whl", hash = "sha256:a66e8f628b71f78c0e0342003d53b53101ba4e00ea8dabb799d9dba0abbbcebe", size = 215436 },
    { url = "https://files.pythonhosted.org/packages/60/34/fa69372a07d0903a78ac103422ad34db72281c9fc625eba94ac1185da66f/coverage-7.9.1-cp311-cp311-macosx_10_9_x86_64.whl", hash = "sha256:95c765060e65c692da2d2f51a9499c5e9f5cf5453aeaf1420e3fc847cc060582", size = 212146 },
    { url = "https://files.pythonhosted.org/packages/27/f0/da1894915d2767f093f081c42afeba18e760f12fdd7a2f4acbe00564d767/coverage-7.9.1-cp311-cp311-macosx_11_0_arm64.whl", hash = "sha256:ba383dc6afd5ec5b7a0d0c23d38895db0e15bcba7fb0fa8901f245267ac30d86", size = 212536 },
    { url = "https://files.pythonhosted.org/packages/10/d5/3fc33b06e41e390f88eef111226a24e4504d216ab8e5d1a7089aa5a3c87a/coverage-7.9.1-cp311-cp311-manylinux_2_17_aarch64.manylinux2014_aarch64.whl", hash = "sha256:37ae0383f13cbdcf1e5e7014489b0d71cc0106458878ccde52e8a12ced4298ed", size = 245092 },
    { url = "https://files.pythonhosted.org/packages/0a/39/7aa901c14977aba637b78e95800edf77f29f5a380d29768c5b66f258305b/coverage-7.9.1-cp311-cp311-manylinux_2_5_i686.manylinux1_i686.manylinux_2_17_i686.manylinux2014_i686.whl", hash = "sha256:69aa417a030bf11ec46149636314c24c8d60fadb12fc0ee8f10fda0d918c879d", size = 242806 },
    { url = "https://files.pythonhosted.org/packages/43/fc/30e5cfeaf560b1fc1989227adedc11019ce4bb7cce59d65db34fe0c2d963/coverage-7.9.1-cp311-cp311-manylinux_2_5_x86_64.manylinux1_x86_64.manylinux_2_17_x86_64.manylinux2014_x86_64.whl", hash = "sha256:0a4be2a28656afe279b34d4f91c3e26eccf2f85500d4a4ff0b1f8b54bf807338", size = 244610 },
    { url = "https://files.pythonhosted.org/packages/bf/15/cca62b13f39650bc87b2b92bb03bce7f0e79dd0bf2c7529e9fc7393e4d60/coverage-7.9.1-cp311-cp311-musllinux_1_2_aarch64.whl", hash = "sha256:382e7ddd5289f140259b610e5f5c58f713d025cb2f66d0eb17e68d0a94278875", size = 244257 },
    { url = "https://files.pythonhosted.org/packages/cd/1a/c0f2abe92c29e1464dbd0ff9d56cb6c88ae2b9e21becdb38bea31fcb2f6c/coverage-7.9.1-cp311-cp311-musllinux_1_2_i686.whl", hash = "sha256:e5532482344186c543c37bfad0ee6069e8ae4fc38d073b8bc836fc8f03c9e250", size = 242309 },
    { url = "https://files.pythonhosted.org/packages/57/8d/c6fd70848bd9bf88fa90df2af5636589a8126d2170f3aade21ed53f2b67a/coverage-7.9.1-cp311-cp311-musllinux_1_2_x86_64.whl", hash = "sha256:a39d18b3f50cc121d0ce3838d32d58bd1d15dab89c910358ebefc3665712256c", size = 242898 },
    { url = "https://files.pythonhosted.org/packages/c2/9e/6ca46c7bff4675f09a66fe2797cd1ad6a24f14c9c7c3b3ebe0470a6e30b8/coverage-7.9.1-cp311-cp311-win32.whl", hash = "sha256:dd24bd8d77c98557880def750782df77ab2b6885a18483dc8588792247174b32", size = 214561 },
    { url = "https://files.pythonhosted.org/packages/a1/30/166978c6302010742dabcdc425fa0f938fa5a800908e39aff37a7a876a13/coverage-7.9.1-cp311-cp311-win_amd64.whl", hash = "sha256:6b55ad10a35a21b8015eabddc9ba31eb590f54adc9cd39bcf09ff5349fd52125", size = 215493 },
    { url = "https://files.pythonhosted.org/packages/60/07/a6d2342cd80a5be9f0eeab115bc5ebb3917b4a64c2953534273cf9bc7ae6/coverage-7.9.1-cp311-cp311-win_arm64.whl", hash = "sha256:6ad935f0016be24c0e97fc8c40c465f9c4b85cbbe6eac48934c0dc4d2568321e", size = 213869 },
    { url = "https://files.pythonhosted.org/packages/68/d9/7f66eb0a8f2fce222de7bdc2046ec41cb31fe33fb55a330037833fb88afc/coverage-7.9.1-cp312-cp312-macosx_10_13_x86_64.whl", hash = "sha256:a8de12b4b87c20de895f10567639c0797b621b22897b0af3ce4b4e204a743626", size = 212336 },
    { url = "https://files.pythonhosted.org/packages/20/20/e07cb920ef3addf20f052ee3d54906e57407b6aeee3227a9c91eea38a665/coverage-7.9.1-cp312-cp312-macosx_11_0_arm64.whl", hash = "sha256:5add197315a054e92cee1b5f686a2bcba60c4c3e66ee3de77ace6c867bdee7cb", size = 212571 },
    { url = "https://files.pythonhosted.org/packages/78/f8/96f155de7e9e248ca9c8ff1a40a521d944ba48bec65352da9be2463745bf/coverage-7.9.1-cp312-cp312-manylinux_2_17_aarch64.manylinux2014_aarch64.whl", hash = "sha256:600a1d4106fe66f41e5d0136dfbc68fe7200a5cbe85610ddf094f8f22e1b0300", size = 246377 },
    { url = "https://files.pythonhosted.org/packages/3e/cf/1d783bd05b7bca5c10ded5f946068909372e94615a4416afadfe3f63492d/coverage-7.9.1-cp312-cp312-manylinux_2_5_i686.manylinux1_i686.manylinux_2_17_i686.manylinux2014_i686.whl", hash = "sha256:2a876e4c3e5a2a1715a6608906aa5a2e0475b9c0f68343c2ada98110512ab1d8", size = 243394 },
    { url = "https://files.pythonhosted.org/packages/02/dd/e7b20afd35b0a1abea09fb3998e1abc9f9bd953bee548f235aebd2b11401/coverage-7.9.1-cp312-cp312-manylinux_2_5_x86_64.manylinux1_x86_64.manylinux_2_17_x86_64.manylinux2014_x86_64.whl", hash = "sha256:81f34346dd63010453922c8e628a52ea2d2ccd73cb2487f7700ac531b247c8a5", size = 245586 },
    { url = "https://files.pythonhosted.org/packages/4e/38/b30b0006fea9d617d1cb8e43b1bc9a96af11eff42b87eb8c716cf4d37469/coverage-7.9.1-cp312-cp312-musllinux_1_2_aarch64.whl", hash = "sha256:888f8eee13f2377ce86d44f338968eedec3291876b0b8a7289247ba52cb984cd", size = 245396 },
    { url = "https://files.pythonhosted.org/packages/31/e4/4d8ec1dc826e16791f3daf1b50943e8e7e1eb70e8efa7abb03936ff48418/coverage-7.9.1-cp312-cp312-musllinux_1_2_i686.whl", hash = "sha256:9969ef1e69b8c8e1e70d591f91bbc37fc9a3621e447525d1602801a24ceda898", size = 243577 },
    { url = "https://files.pythonhosted.org/packages/25/f4/b0e96c5c38e6e40ef465c4bc7f138863e2909c00e54a331da335faf0d81a/coverage-7.9.1-cp312-cp312-musllinux_1_2_x86_64.whl", hash = "sha256:60c458224331ee3f1a5b472773e4a085cc27a86a0b48205409d364272d67140d", size = 244809 },
    { url = "https://files.pythonhosted.org/packages/8a/65/27e0a1fa5e2e5079bdca4521be2f5dabf516f94e29a0defed35ac2382eb2/coverage-7.9.1-cp312-cp312-win32.whl", hash = "sha256:5f646a99a8c2b3ff4c6a6e081f78fad0dde275cd59f8f49dc4eab2e394332e74", size = 214724 },
    { url = "https://files.pythonhosted.org/packages/9b/a8/d5b128633fd1a5e0401a4160d02fa15986209a9e47717174f99dc2f7166d/coverage-7.9.1-cp312-cp312-win_amd64.whl", hash = "sha256:30f445f85c353090b83e552dcbbdad3ec84c7967e108c3ae54556ca69955563e", size = 215535 },
    { url = "https://files.pythonhosted.org/packages/a3/37/84bba9d2afabc3611f3e4325ee2c6a47cd449b580d4a606b240ce5a6f9bf/coverage-7.9.1-cp312-cp312-win_arm64.whl", hash = "sha256:af41da5dca398d3474129c58cb2b106a5d93bbb196be0d307ac82311ca234342", size = 213904 },
    { url = "https://files.pythonhosted.org/packages/d0/a7/a027970c991ca90f24e968999f7d509332daf6b8c3533d68633930aaebac/coverage-7.9.1-cp313-cp313-macosx_10_13_x86_64.whl", hash = "sha256:31324f18d5969feef7344a932c32428a2d1a3e50b15a6404e97cba1cc9b2c631", size = 212358 },
    { url = "https://files.pythonhosted.org/packages/f2/48/6aaed3651ae83b231556750280682528fea8ac7f1232834573472d83e459/coverage-7.9.1-cp313-cp313-macosx_11_0_arm64.whl", hash = "sha256:0c804506d624e8a20fb3108764c52e0eef664e29d21692afa375e0dd98dc384f", size = 212620 },
    { url = "https://files.pythonhosted.org/packages/6c/2a/f4b613f3b44d8b9f144847c89151992b2b6b79cbc506dee89ad0c35f209d/coverage-7.9.1-cp313-cp313-manylinux_2_17_aarch64.manylinux2014_aarch64.whl", hash = "sha256:ef64c27bc40189f36fcc50c3fb8f16ccda73b6a0b80d9bd6e6ce4cffcd810bbd", size = 245788 },
    { url = "https://files.pythonhosted.org/packages/04/d2/de4fdc03af5e4e035ef420ed26a703c6ad3d7a07aff2e959eb84e3b19ca8/coverage-7.9.1-cp313-cp313-manylinux_2_5_i686.manylinux1_i686.manylinux_2_17_i686.manylinux2014_i686.whl", hash = "sha256:d4fe2348cc6ec372e25adec0219ee2334a68d2f5222e0cba9c0d613394e12d86", size = 243001 },
    { url = "https://files.pythonhosted.org/packages/f5/e8/eed18aa5583b0423ab7f04e34659e51101135c41cd1dcb33ac1d7013a6d6/coverage-7.9.1-cp313-cp313-manylinux_2_5_x86_64.manylinux1_x86_64.manylinux_2_17_x86_64.manylinux2014_x86_64.whl", hash = "sha256:34ed2186fe52fcc24d4561041979a0dec69adae7bce2ae8d1c49eace13e55c43", size = 244985 },
    { url = "https://files.pythonhosted.org/packages/17/f8/ae9e5cce8885728c934eaa58ebfa8281d488ef2afa81c3dbc8ee9e6d80db/coverage-7.9.1-cp313-cp313-musllinux_1_2_aarch64.whl", hash = "sha256:25308bd3d00d5eedd5ae7d4357161f4df743e3c0240fa773ee1b0f75e6c7c0f1", size = 245152 },
    { url = "https://files.pythonhosted.org/packages/5a/c8/272c01ae792bb3af9b30fac14d71d63371db227980682836ec388e2c57c0/coverage-7.9.1-cp313-cp313-musllinux_1_2_i686.whl", hash = "sha256:73e9439310f65d55a5a1e0564b48e34f5369bee943d72c88378f2d576f5a5751", size = 243123 },
    { url = "https://files.pythonhosted.org/packages/8c/d0/2819a1e3086143c094ab446e3bdf07138527a7b88cb235c488e78150ba7a/coverage-7.9.1-cp313-cp313-musllinux_1_2_x86_64.whl", hash = "sha256:37ab6be0859141b53aa89412a82454b482c81cf750de4f29223d52268a86de67", size = 244506 },
    { url = "https://files.pythonhosted.org/packages/8b/4e/9f6117b89152df7b6112f65c7a4ed1f2f5ec8e60c4be8f351d91e7acc848/coverage-7.9.1-cp313-cp313-win32.whl", hash = "sha256:64bdd969456e2d02a8b08aa047a92d269c7ac1f47e0c977675d550c9a0863643", size = 214766 },
    { url = "https://files.pythonhosted.org/packages/27/0f/4b59f7c93b52c2c4ce7387c5a4e135e49891bb3b7408dcc98fe44033bbe0/coverage-7.9.1-cp313-cp313-win_amd64.whl", hash = "sha256:be9e3f68ca9edb897c2184ad0eee815c635565dbe7a0e7e814dc1f7cbab92c0a", size = 215568 },
    { url = "https://files.pythonhosted.org/packages/09/1e/9679826336f8c67b9c39a359352882b24a8a7aee48d4c9cad08d38d7510f/coverage-7.9.1-cp313-cp313-win_arm64.whl", hash = "sha256:1c503289ffef1d5105d91bbb4d62cbe4b14bec4d13ca225f9c73cde9bb46207d", size = 213939 },
    { url = "https://files.pythonhosted.org/packages/bb/5b/5c6b4e7a407359a2e3b27bf9c8a7b658127975def62077d441b93a30dbe8/coverage-7.9.1-cp313-cp313t-macosx_10_13_x86_64.whl", hash = "sha256:0b3496922cb5f4215bf5caaef4cf12364a26b0be82e9ed6d050f3352cf2d7ef0", size = 213079 },
    { url = "https://files.pythonhosted.org/packages/a2/22/1e2e07279fd2fd97ae26c01cc2186e2258850e9ec125ae87184225662e89/coverage-7.9.1-cp313-cp313t-macosx_11_0_arm64.whl", hash = "sha256:9565c3ab1c93310569ec0d86b017f128f027cab0b622b7af288696d7ed43a16d", size = 213299 },
    { url = "https://files.pythonhosted.org/packages/14/c0/4c5125a4b69d66b8c85986d3321520f628756cf524af810baab0790c7647/coverage-7.9.1-cp313-cp313t-manylinux_2_17_aarch64.manylinux2014_aarch64.whl", hash = "sha256:2241ad5dbf79ae1d9c08fe52b36d03ca122fb9ac6bca0f34439e99f8327ac89f", size = 256535 },
    { url = "https://files.pythonhosted.org/packages/81/8b/e36a04889dda9960be4263e95e777e7b46f1bb4fc32202612c130a20c4da/coverage-7.9.1-cp313-cp313t-manylinux_2_5_i686.manylinux1_i686.manylinux_2_17_i686.manylinux2014_i686.whl", hash = "sha256:3bb5838701ca68b10ebc0937dbd0eb81974bac54447c55cd58dea5bca8451029", size = 252756 },
    { url = "https://files.pythonhosted.org/packages/98/82/be04eff8083a09a4622ecd0e1f31a2c563dbea3ed848069e7b0445043a70/coverage-7.9.1-cp313-cp313t-manylinux_2_5_x86_64.manylinux1_x86_64.manylinux_2_17_x86_64.manylinux2014_x86_64.whl", hash = "sha256:b30a25f814591a8c0c5372c11ac8967f669b97444c47fd794926e175c4047ece", size = 254912 },
    { url = "https://files.pythonhosted.org/packages/0f/25/c26610a2c7f018508a5ab958e5b3202d900422cf7cdca7670b6b8ca4e8df/coverage-7.9.1-cp313-cp313t-musllinux_1_2_aarch64.whl", hash = "sha256:2d04b16a6062516df97969f1ae7efd0de9c31eb6ebdceaa0d213b21c0ca1a683", size = 256144 },
    { url = "https://files.pythonhosted.org/packages/c5/8b/fb9425c4684066c79e863f1e6e7ecebb49e3a64d9f7f7860ef1688c56f4a/coverage-7.9.1-cp313-cp313t-musllinux_1_2_i686.whl", hash = "sha256:7931b9e249edefb07cd6ae10c702788546341d5fe44db5b6108a25da4dca513f", size = 254257 },
    { url = "https://files.pythonhosted.org/packages/93/df/27b882f54157fc1131e0e215b0da3b8d608d9b8ef79a045280118a8f98fe/coverage-7.9.1-cp313-cp313t-musllinux_1_2_x86_64.whl", hash = "sha256:52e92b01041151bf607ee858e5a56c62d4b70f4dac85b8c8cb7fb8a351ab2c10", size = 255094 },
    { url = "https://files.pythonhosted.org/packages/41/5f/cad1c3dbed8b3ee9e16fa832afe365b4e3eeab1fb6edb65ebbf745eabc92/coverage-7.9.1-cp313-cp313t-win32.whl", hash = "sha256:684e2110ed84fd1ca5f40e89aa44adf1729dc85444004111aa01866507adf363", size = 215437 },
    { url = "https://files.pythonhosted.org/packages/99/4d/fad293bf081c0e43331ca745ff63673badc20afea2104b431cdd8c278b4c/coverage-7.9.1-cp313-cp313t-win_amd64.whl", hash = "sha256:437c576979e4db840539674e68c84b3cda82bc824dd138d56bead1435f1cb5d7", size = 216605 },
    { url = "https://files.pythonhosted.org/packages/1f/56/4ee027d5965fc7fc126d7ec1187529cc30cc7d740846e1ecb5e92d31b224/coverage-7.9.1-cp313-cp313t-win_arm64.whl", hash = "sha256:18a0912944d70aaf5f399e350445738a1a20b50fbea788f640751c2ed9208b6c", size = 214392 },
    { url = "https://files.pythonhosted.org/packages/3e/e5/c723545c3fd3204ebde3b4cc4b927dce709d3b6dc577754bb57f63ca4a4a/coverage-7.9.1-pp39.pp310.pp311-none-any.whl", hash = "sha256:db0f04118d1db74db6c9e1cb1898532c7dcc220f1d2718f058601f7c3f499514", size = 204009 },
    { url = "https://files.pythonhosted.org/packages/08/b8/7ddd1e8ba9701dea08ce22029917140e6f66a859427406579fd8d0ca7274/coverage-7.9.1-py3-none-any.whl", hash = "sha256:66b974b145aa189516b6bf2d8423e888b742517d37872f6ee4c5be0073bd9a3c", size = 204000 },
]

[package.optional-dependencies]
toml = [
    { name = "tomli", marker = "python_full_version <= '3.11'" },
]

[[package]]
name = "deptry"
version = "0.16.2"
source = { registry = "https://pypi.org/simple" }
dependencies = [
    { name = "click" },
    { name = "colorama", marker = "sys_platform == 'win32'" },
    { name = "tomli", marker = "python_full_version < '3.11'" },
]
sdist = { url = "https://files.pythonhosted.org/packages/c8/b3/b35e8b096bfb2a6de39b8f08cd2b21769a97e33f8c6c39649e79d3c65733/deptry-0.16.2.tar.gz", hash = "sha256:f0f752cf6f5e9f7445a79fcf195b772cd2d4b889cd260e23867dd8013caa74c1", size = 122862 }
wheels = [
    { url = "https://files.pythonhosted.org/packages/e7/57/6db45ea1f66760b2c76a2fe83cbc5ba8668d5865ad2d01d996cc766c25c4/deptry-0.16.2-cp38-abi3-macosx_10_12_x86_64.whl", hash = "sha256:24bfbae07bd6533c852c795e8d88d05a8ad0801bec0d3662e1a37db763c52540", size = 1619951 },
    { url = "https://files.pythonhosted.org/packages/c6/07/fb1e8f16283e1900548cd173b1f81f2db67ccf17b93fe39780e0107af45f/deptry-0.16.2-cp38-abi3-macosx_11_0_arm64.whl", hash = "sha256:fc881688a2eaeafe51c0617d32a6535057bccdb74559cc667109f48f81cd976e", size = 1540106 },
    { url = "https://files.pythonhosted.org/packages/11/7e/a66f235e71311505ab3575b7358e2eaab3e35ec8878deef646542dcf3ce7/deptry-0.16.2-cp38-abi3-manylinux_2_17_aarch64.manylinux2014_aarch64.whl", hash = "sha256:fed4b692f556e4c80acb42cec93e3b5fdc7fc2323049c2a0cfd9dfc4a9c7033e", size = 1682742 },
    { url = "https://files.pythonhosted.org/packages/72/48/bd863d6a2480fdb910a4fa821cdbf97b5b20503b57245806757858af7e52/deptry-0.16.2-cp38-abi3-manylinux_2_17_x86_64.manylinux2014_x86_64.whl", hash = "sha256:93ec508a932d8f06c3bd1aa7a4548d5dbec92c3060d42eedcda3be9729bd7c3b", size = 1711951 },
    { url = "https://files.pythonhosted.org/packages/98/c8/980620aca4e013020529defb339a5993a009e3cc8dd669854acecace5a95/deptry-0.16.2-cp38-abi3-win_amd64.whl", hash = "sha256:eb92e9aacde66cfe001d6318eb0851ae0ca26fea441defed4765a47644daf8bb", size = 1488729 },
    { url = "https://files.pythonhosted.org/packages/5a/7f/ffc912e2bc67878bc590d3eb4ad07802849b7c3c10765d994a653dc70a13/deptry-0.16.2-pp310-pypy310_pp73-macosx_10_12_x86_64.whl", hash = "sha256:dfdceca2fbc87f4bce04df4207914a5eb37e67fb2107579ad2e88107c22d2456", size = 1619691 },
    { url = "https://files.pythonhosted.org/packages/76/be/43fc5c7d7eea214c2db9a9f674f02013bb4da69576b985ac777f5188bb10/deptry-0.16.2-pp310-pypy310_pp73-macosx_11_0_arm64.whl", hash = "sha256:96ab62dd5f4658735aac72d0e49f6d896eabf50a0e4e2cdecb436a1362aa696b", size = 1539646 },
    { url = "https://files.pythonhosted.org/packages/95/93/83dc5d4980d67a7390fec6087040e1349cb015fab398634413753a1f7a80/deptry-0.16.2-pp310-pypy310_pp73-manylinux_2_17_aarch64.manylinux2014_aarch64.whl", hash = "sha256:7e4408fa5a8d146b55bc40f0829fb875efef33174a2679bd9954ce988b9bc0d7", size = 1681115 },
    { url = "https://files.pythonhosted.org/packages/2d/b2/15b85119160cd74d421ae22928e5b9dc4fa6747a8d5d773d53a927ef6ba3/deptry-0.16.2-pp310-pypy310_pp73-manylinux_2_17_x86_64.manylinux2014_x86_64.whl", hash = "sha256:af976afc2a0583f48dc25f616d2566fecd7af5080675c8eccb161def88d93503", size = 1711295 },
    { url = "https://files.pythonhosted.org/packages/c9/43/49986657fc6d7a7246b514b8a08bc95676669c9b686a17715486459e7641/deptry-0.16.2-pp310-pypy310_pp73-win_amd64.whl", hash = "sha256:dd86c9d34aa75b91fb72b34110f0660b2277bf9a95fe9cae3ead36d465bc44ac", size = 1488497 },
]

[[package]]
name = "distlib"
version = "0.3.9"
source = { registry = "https://pypi.org/simple" }
sdist = { url = "https://files.pythonhosted.org/packages/0d/dd/1bec4c5ddb504ca60fc29472f3d27e8d4da1257a854e1d96742f15c1d02d/distlib-0.3.9.tar.gz", hash = "sha256:a60f20dea646b8a33f3e7772f74dc0b2d0772d2837ee1342a00645c81edf9403", size = 613923 }
wheels = [
    { url = "https://files.pythonhosted.org/packages/91/a1/cf2472db20f7ce4a6be1253a81cfdf85ad9c7885ffbed7047fb72c24cf87/distlib-0.3.9-py2.py3-none-any.whl", hash = "sha256:47f8c22fd27c27e25a65601af709b38e4f0a45ea4fc2e710f65755fa8caaaf87", size = 468973 },
]

[[package]]
name = "exceptiongroup"
version = "1.3.0"
source = { registry = "https://pypi.org/simple" }
dependencies = [
    { name = "typing-extensions", marker = "python_full_version < '3.11'" },
]
sdist = { url = "https://files.pythonhosted.org/packages/0b/9f/a65090624ecf468cdca03533906e7c69ed7588582240cfe7cc9e770b50eb/exceptiongroup-1.3.0.tar.gz", hash = "sha256:b241f5885f560bc56a59ee63ca4c6a8bfa46ae4ad651af316d4e81817bb9fd88", size = 29749 }
wheels = [
    { url = "https://files.pythonhosted.org/packages/36/f4/c6e662dade71f56cd2f3735141b265c3c79293c109549c1e6933b0651ffc/exceptiongroup-1.3.0-py3-none-any.whl", hash = "sha256:4d111e6e0c13d0644cad6ddaa7ed0261a0b36971f6d23e7ec9b4b9097da78a10", size = 16674 },
]

[[package]]
name = "filelock"
version = "3.18.0"
source = { registry = "https://pypi.org/simple" }
sdist = { url = "https://files.pythonhosted.org/packages/0a/10/c23352565a6544bdc5353e0b15fc1c563352101f30e24bf500207a54df9a/filelock-3.18.0.tar.gz", hash = "sha256:adbc88eabb99d2fec8c9c1b229b171f18afa655400173ddc653d5d01501fb9f2", size = 18075 }
wheels = [
    { url = "https://files.pythonhosted.org/packages/4d/36/2a115987e2d8c300a974597416d9de88f2444426de9571f4b59b2cca3acc/filelock-3.18.0-py3-none-any.whl", hash = "sha256:c401f4f8377c4464e6db25fff06205fd89bdd83b65eb0488ed1b160f780e21de", size = 16215 },
]

[[package]]
name = "flexsea"
version = "10.5.3"
source = { registry = "https://pypi.org/simple" }
resolution-markers = [
    "python_full_version < '3.11'",
]
dependencies = [
    { name = "boto3", marker = "python_full_version < '3.11'" },
    { name = "pyserial", marker = "python_full_version < '3.11'" },
    { name = "semantic-version", marker = "python_full_version < '3.11'" },
]
sdist = { url = "https://files.pythonhosted.org/packages/95/56/7a006724940b23dd8ffca7efb99d3f386206a7999ef251f205c8ce4aa7bc/flexsea-10.5.3.tar.gz", hash = "sha256:8d91dec7f565b958d3055e2dc02046eb5e1a37986477d4e34b130e4830eaf337", size = 36530 }
wheels = [
    { url = "https://files.pythonhosted.org/packages/b5/6a/4ccaa95d9c7a607b0e2999ee3f1506b0b5d23676aeba1255790f23087bc6/flexsea-10.5.3-py3-none-any.whl", hash = "sha256:ddc4ea3aa48929cfdfa1717a081e514fc3f0966aa834857ffac209530997204e", size = 66690 },
]

[[package]]
name = "flexsea"
version = "12.0.4"
source = { registry = "https://pypi.org/simple" }
resolution-markers = [
    "python_full_version >= '3.12'",
    "python_full_version == '3.11.*'",
]
dependencies = [
    { name = "boto3", marker = "python_full_version >= '3.11'" },
    { name = "pendulum", version = "2.1.2", source = { registry = "https://pypi.org/simple" }, marker = "python_full_version == '3.11.*'" },
    { name = "pendulum", version = "3.1.0", source = { registry = "https://pypi.org/simple" }, marker = "python_full_version >= '3.12'" },
    { name = "pyudev", marker = "python_full_version >= '3.11' and sys_platform == 'linux'" },
    { name = "pyyaml", marker = "python_full_version >= '3.11'" },
    { name = "semantic-version", marker = "python_full_version >= '3.11'" },
]
sdist = { url = "https://files.pythonhosted.org/packages/f0/7a/368cc2135d01e710aefbd8f9505e2e4b8ff3d64f11ebbf24fca0c130b81f/flexsea-12.0.4.tar.gz", hash = "sha256:d45ecbbb7318a6c0a7fa22026211db8f9d7f2f7d5fef3d3036298f56fba5d2f3", size = 25544 }
wheels = [
    { url = "https://files.pythonhosted.org/packages/21/e2/49e1038a1ab2b57605e4d7a186e29e0615095f4c282745fb5c2135b86dc2/flexsea-12.0.4-py3-none-any.whl", hash = "sha256:b8dad7a8bd8e930b82aef1e266add3d17bc2871617c70b93693cc887abb60fa4", size = 28948 },
]

[[package]]
name = "ghp-import"
version = "2.1.0"
source = { registry = "https://pypi.org/simple" }
dependencies = [
    { name = "python-dateutil" },
]
sdist = { url = "https://files.pythonhosted.org/packages/d9/29/d40217cbe2f6b1359e00c6c307bb3fc876ba74068cbab3dde77f03ca0dc4/ghp-import-2.1.0.tar.gz", hash = "sha256:9c535c4c61193c2df8871222567d7fd7e5014d835f97dc7b7439069e2413d343", size = 10943 }
wheels = [
    { url = "https://files.pythonhosted.org/packages/f7/ec/67fbef5d497f86283db54c22eec6f6140243aae73265799baaaa19cd17fb/ghp_import-2.1.0-py3-none-any.whl", hash = "sha256:8337dd7b50877f163d4c0289bc1f1c7f127550241988d568c1db512c4324a619", size = 11034 },
]

[[package]]
name = "griffe"
version = "1.7.3"
source = { registry = "https://pypi.org/simple" }
dependencies = [
    { name = "colorama" },
]
sdist = { url = "https://files.pythonhosted.org/packages/a9/3e/5aa9a61f7c3c47b0b52a1d930302992229d191bf4bc76447b324b731510a/griffe-1.7.3.tar.gz", hash = "sha256:52ee893c6a3a968b639ace8015bec9d36594961e156e23315c8e8e51401fa50b", size = 395137 }
wheels = [
    { url = "https://files.pythonhosted.org/packages/58/c6/5c20af38c2a57c15d87f7f38bee77d63c1d2a3689f74fefaf35915dd12b2/griffe-1.7.3-py3-none-any.whl", hash = "sha256:c6b3ee30c2f0f17f30bcdef5068d6ab7a2a4f1b8bf1a3e74b56fffd21e1c5f75", size = 129303 },
]

[[package]]
name = "grpcio"
version = "1.73.0"
source = { registry = "https://pypi.org/simple" }
sdist = { url = "https://files.pythonhosted.org/packages/8e/7b/ca3f561aeecf0c846d15e1b38921a60dffffd5d4113931198fbf455334ee/grpcio-1.73.0.tar.gz", hash = "sha256:3af4c30918a7f0d39de500d11255f8d9da4f30e94a2033e70fe2a720e184bd8e", size = 12786424 }
wheels = [
    { url = "https://files.pythonhosted.org/packages/b0/44/5ca479c880b9f56c9a9502873ea500c09d1087dc868217a90724c24d83d0/grpcio-1.73.0-cp310-cp310-linux_armv7l.whl", hash = "sha256:d050197eeed50f858ef6c51ab09514856f957dba7b1f7812698260fc9cc417f6", size = 5365135 },
    { url = "https://files.pythonhosted.org/packages/8d/b7/78ff355cdb602ab01ea437d316846847e0c1f7d109596e5409402cc13156/grpcio-1.73.0-cp310-cp310-macosx_11_0_universal2.whl", hash = "sha256:ebb8d5f4b0200916fb292a964a4d41210de92aba9007e33d8551d85800ea16cb", size = 10609627 },
    { url = "https://files.pythonhosted.org/packages/8d/92/5111235062b9da0e3010e5fd2bdceb766113fcf60520f9c23eb651089dd7/grpcio-1.73.0-cp310-cp310-manylinux_2_17_aarch64.whl", hash = "sha256:c0811331b469e3f15dda5f90ab71bcd9681189a83944fd6dc908e2c9249041ef", size = 5803418 },
    { url = "https://files.pythonhosted.org/packages/76/fa/dbf3fca0b91fa044f1114b11adc3d4ccc18ab1ac278daa69d450fd9aaef2/grpcio-1.73.0-cp310-cp310-manylinux_2_17_i686.manylinux2014_i686.whl", hash = "sha256:12787c791c3993d0ea1cc8bf90393647e9a586066b3b322949365d2772ba965b", size = 6444741 },
    { url = "https://files.pythonhosted.org/packages/44/e1/e7c830c1a29abd13f0e7e861c8db57a67db5cb8a1edc6b9d9cd44c26a1e5/grpcio-1.73.0-cp310-cp310-manylinux_2_17_x86_64.manylinux2014_x86_64.whl", hash = "sha256:2c17771e884fddf152f2a0df12478e8d02853e5b602a10a9a9f1f52fa02b1d32", size = 6040755 },
    { url = "https://files.pythonhosted.org/packages/b4/57/2eaccbfdd8298ab6bb4504600a4283260983a9db7378eb79c922fd559883/grpcio-1.73.0-cp310-cp310-musllinux_1_1_aarch64.whl", hash = "sha256:275e23d4c428c26b51857bbd95fcb8e528783597207ec592571e4372b300a29f", size = 6132216 },
    { url = "https://files.pythonhosted.org/packages/81/a4/1bd2c59d7426ab640b121f42acb820ff7cd5c561d03e9c9164cb8431128e/grpcio-1.73.0-cp310-cp310-musllinux_1_1_i686.whl", hash = "sha256:9ffc972b530bf73ef0f948f799482a1bf12d9b6f33406a8e6387c0ca2098a833", size = 6774779 },
    { url = "https://files.pythonhosted.org/packages/c6/64/70ee85055b4107acbe1af6a99ef6885e34db89083e53e5c27b8442e3aa38/grpcio-1.73.0-cp310-cp310-musllinux_1_1_x86_64.whl", hash = "sha256:ebd8d269df64aff092b2cec5e015d8ae09c7e90888b5c35c24fdca719a2c9f35", size = 6304223 },
    { url = "https://files.pythonhosted.org/packages/06/02/4b3c373edccf29205205a6d329a267b9337ecbbf658bc70f0a18d63d0a50/grpcio-1.73.0-cp310-cp310-win32.whl", hash = "sha256:072d8154b8f74300ed362c01d54af8b93200c1a9077aeaea79828d48598514f1", size = 3679738 },
    { url = "https://files.pythonhosted.org/packages/30/7a/d6dab939cda2129e39a872ad48f61c9951567dcda8ab419b8de446315a68/grpcio-1.73.0-cp310-cp310-win_amd64.whl", hash = "sha256:ce953d9d2100e1078a76a9dc2b7338d5415924dc59c69a15bf6e734db8a0f1ca", size = 4340441 },
    { url = "https://files.pythonhosted.org/packages/dd/31/9de81fd12f7b27e6af403531b7249d76f743d58e0654e624b3df26a43ce2/grpcio-1.73.0-cp311-cp311-linux_armv7l.whl", hash = "sha256:51036f641f171eebe5fa7aaca5abbd6150f0c338dab3a58f9111354240fe36ec", size = 5363773 },
    { url = "https://files.pythonhosted.org/packages/32/9e/2cb78be357a7f1fc4942b81468ef3c7e5fd3df3ac010540459c10895a57b/grpcio-1.73.0-cp311-cp311-macosx_11_0_universal2.whl", hash = "sha256:d12bbb88381ea00bdd92c55aff3da3391fd85bc902c41275c8447b86f036ce0f", size = 10621912 },
    { url = "https://files.pythonhosted.org/packages/59/2f/b43954811a2e218a2761c0813800773ac0ca187b94fd2b8494e8ef232dc8/grpcio-1.73.0-cp311-cp311-manylinux_2_17_aarch64.whl", hash = "sha256:483c507c2328ed0e01bc1adb13d1eada05cc737ec301d8e5a8f4a90f387f1790", size = 5807985 },
    { url = "https://files.pythonhosted.org/packages/1b/bf/68e9f47e7ee349ffee712dcd907ee66826cf044f0dec7ab517421e56e857/grpcio-1.73.0-cp311-cp311-manylinux_2_17_i686.manylinux2014_i686.whl", hash = "sha256:c201a34aa960c962d0ce23fe5f423f97e9d4b518ad605eae6d0a82171809caaa", size = 6448218 },
    { url = "https://files.pythonhosted.org/packages/af/dd/38ae43dd58480d609350cf1411fdac5c2ebb243e2c770f6f7aa3773d5e29/grpcio-1.73.0-cp311-cp311-manylinux_2_17_x86_64.manylinux2014_x86_64.whl", hash = "sha256:859f70c8e435e8e1fa060e04297c6818ffc81ca9ebd4940e180490958229a45a", size = 6044343 },
    { url = "https://files.pythonhosted.org/packages/93/44/b6770b55071adb86481f36dae87d332fcad883b7f560bba9a940394ba018/grpcio-1.73.0-cp311-cp311-musllinux_1_1_aarch64.whl", hash = "sha256:e2459a27c6886e7e687e4e407778425f3c6a971fa17a16420227bda39574d64b", size = 6135858 },
    { url = "https://files.pythonhosted.org/packages/d3/9f/63de49fcef436932fcf0ffb978101a95c83c177058dbfb56dbf30ab81659/grpcio-1.73.0-cp311-cp311-musllinux_1_1_i686.whl", hash = "sha256:e0084d4559ee3dbdcce9395e1bc90fdd0262529b32c417a39ecbc18da8074ac7", size = 6775806 },
    { url = "https://files.pythonhosted.org/packages/4d/67/c11f1953469162e958f09690ec3a9be3fdb29dea7f5661362a664f9d609a/grpcio-1.73.0-cp311-cp311-musllinux_1_1_x86_64.whl", hash = "sha256:ef5fff73d5f724755693a464d444ee0a448c6cdfd3c1616a9223f736c622617d", size = 6308413 },
    { url = "https://files.pythonhosted.org/packages/ba/6a/9dd04426337db07f28bd51a986b7a038ba56912c81b5bb1083c17dd63404/grpcio-1.73.0-cp311-cp311-win32.whl", hash = "sha256:965a16b71a8eeef91fc4df1dc40dc39c344887249174053814f8a8e18449c4c3", size = 3678972 },
    { url = "https://files.pythonhosted.org/packages/04/8b/8c0a8a4fdc2e7977d325eafc587c9cf468039693ac23ad707153231d3cb2/grpcio-1.73.0-cp311-cp311-win_amd64.whl", hash = "sha256:b71a7b4483d1f753bbc11089ff0f6fa63b49c97a9cc20552cded3fcad466d23b", size = 4342967 },
    { url = "https://files.pythonhosted.org/packages/9d/4d/e938f3a0e51a47f2ce7e55f12f19f316e7074770d56a7c2765e782ec76bc/grpcio-1.73.0-cp312-cp312-linux_armv7l.whl", hash = "sha256:fb9d7c27089d9ba3746f18d2109eb530ef2a37452d2ff50f5a6696cd39167d3b", size = 5334911 },
    { url = "https://files.pythonhosted.org/packages/13/56/f09c72c43aa8d6f15a71f2c63ebdfac9cf9314363dea2598dc501d8370db/grpcio-1.73.0-cp312-cp312-macosx_11_0_universal2.whl", hash = "sha256:128ba2ebdac41e41554d492b82c34586a90ebd0766f8ebd72160c0e3a57b9155", size = 10601460 },
    { url = "https://files.pythonhosted.org/packages/20/e3/85496edc81e41b3c44ebefffc7bce133bb531120066877df0f910eabfa19/grpcio-1.73.0-cp312-cp312-manylinux_2_17_aarch64.whl", hash = "sha256:068ecc415f79408d57a7f146f54cdf9f0acb4b301a52a9e563973dc981e82f3d", size = 5759191 },
    { url = "https://files.pythonhosted.org/packages/88/cc/fef74270a6d29f35ad744bfd8e6c05183f35074ff34c655a2c80f3b422b2/grpcio-1.73.0-cp312-cp312-manylinux_2_17_i686.manylinux2014_i686.whl", hash = "sha256:6ddc1cfb2240f84d35d559ade18f69dcd4257dbaa5ba0de1a565d903aaab2968", size = 6409961 },
    { url = "https://files.pythonhosted.org/packages/b0/e6/13cfea15e3b8f79c4ae7b676cb21fab70978b0fde1e1d28bb0e073291290/grpcio-1.73.0-cp312-cp312-manylinux_2_17_x86_64.manylinux2014_x86_64.whl", hash = "sha256:e53007f70d9783f53b41b4cf38ed39a8e348011437e4c287eee7dd1d39d54b2f", size = 6003948 },
    { url = "https://files.pythonhosted.org/packages/c2/ed/b1a36dad4cc0dbf1f83f6d7b58825fefd5cc9ff3a5036e46091335649473/grpcio-1.73.0-cp312-cp312-musllinux_1_1_aarch64.whl", hash = "sha256:4dd8d8d092efede7d6f48d695ba2592046acd04ccf421436dd7ed52677a9ad29", size = 6103788 },
    { url = "https://files.pythonhosted.org/packages/e7/c8/d381433d3d46d10f6858126d2d2245ef329e30f3752ce4514c93b95ca6fc/grpcio-1.73.0-cp312-cp312-musllinux_1_1_i686.whl", hash = "sha256:70176093d0a95b44d24baa9c034bb67bfe2b6b5f7ebc2836f4093c97010e17fd", size = 6749508 },
    { url = "https://files.pythonhosted.org/packages/87/0a/ff0c31dbd15e63b34320efafac647270aa88c31aa19ff01154a73dc7ce86/grpcio-1.73.0-cp312-cp312-musllinux_1_1_x86_64.whl", hash = "sha256:085ebe876373ca095e24ced95c8f440495ed0b574c491f7f4f714ff794bbcd10", size = 6284342 },
    { url = "https://files.pythonhosted.org/packages/fd/73/f762430c0ba867403b9d6e463afe026bf019bd9206eee753785239719273/grpcio-1.73.0-cp312-cp312-win32.whl", hash = "sha256:cfc556c1d6aef02c727ec7d0016827a73bfe67193e47c546f7cadd3ee6bf1a60", size = 3669319 },
    { url = "https://files.pythonhosted.org/packages/10/8b/3411609376b2830449cf416f457ad9d2aacb7f562e1b90fdd8bdedf26d63/grpcio-1.73.0-cp312-cp312-win_amd64.whl", hash = "sha256:bbf45d59d090bf69f1e4e1594832aaf40aa84b31659af3c5e2c3f6a35202791a", size = 4335596 },
    { url = "https://files.pythonhosted.org/packages/60/da/6f3f7a78e5455c4cbe87c85063cc6da05d65d25264f9d4aed800ece46294/grpcio-1.73.0-cp313-cp313-linux_armv7l.whl", hash = "sha256:da1d677018ef423202aca6d73a8d3b2cb245699eb7f50eb5f74cae15a8e1f724", size = 5335867 },
    { url = "https://files.pythonhosted.org/packages/53/14/7d1f2526b98b9658d7be0bb163fd78d681587de6709d8b0c74b4b481b013/grpcio-1.73.0-cp313-cp313-macosx_11_0_universal2.whl", hash = "sha256:36bf93f6a657f37c131d9dd2c391b867abf1426a86727c3575393e9e11dadb0d", size = 10595587 },
    { url = "https://files.pythonhosted.org/packages/02/24/a293c398ae44e741da1ed4b29638edbb002258797b07a783f65506165b4c/grpcio-1.73.0-cp313-cp313-manylinux_2_17_aarch64.whl", hash = "sha256:d84000367508ade791d90c2bafbd905574b5ced8056397027a77a215d601ba15", size = 5765793 },
    { url = "https://files.pythonhosted.org/packages/e1/24/d84dbd0b5bf36fb44922798d525a85cefa2ffee7b7110e61406e9750ed15/grpcio-1.73.0-cp313-cp313-manylinux_2_17_i686.manylinux2014_i686.whl", hash = "sha256:c98ba1d928a178ce33f3425ff823318040a2b7ef875d30a0073565e5ceb058d9", size = 6415494 },
    { url = "https://files.pythonhosted.org/packages/5e/85/c80dc65aed8e9dce3d54688864bac45331d9c7600985541f18bd5cb301d4/grpcio-1.73.0-cp313-cp313-manylinux_2_17_x86_64.manylinux2014_x86_64.whl", hash = "sha256:a73c72922dfd30b396a5f25bb3a4590195ee45ecde7ee068acb0892d2900cf07", size = 6007279 },
    { url = "https://files.pythonhosted.org/packages/37/fc/207c00a4c6fa303d26e2cbd62fbdb0582facdfd08f55500fd83bf6b0f8db/grpcio-1.73.0-cp313-cp313-musllinux_1_1_aarch64.whl", hash = "sha256:10e8edc035724aba0346a432060fd192b42bd03675d083c01553cab071a28da5", size = 6105505 },
    { url = "https://files.pythonhosted.org/packages/72/35/8fe69af820667b87ebfcb24214e42a1d53da53cb39edd6b4f84f6b36da86/grpcio-1.73.0-cp313-cp313-musllinux_1_1_i686.whl", hash = "sha256:f5cdc332b503c33b1643b12ea933582c7b081957c8bc2ea4cc4bc58054a09288", size = 6753792 },
    { url = "https://files.pythonhosted.org/packages/e2/d8/738c77c1e821e350da4a048849f695ff88a02b291f8c69db23908867aea6/grpcio-1.73.0-cp313-cp313-musllinux_1_1_x86_64.whl", hash = "sha256:07ad7c57233c2109e4ac999cb9c2710c3b8e3f491a73b058b0ce431f31ed8145", size = 6287593 },
    { url = "https://files.pythonhosted.org/packages/09/ec/8498eabc018fa39ae8efe5e47e3f4c1bc9ed6281056713871895dc998807/grpcio-1.73.0-cp313-cp313-win32.whl", hash = "sha256:0eb5df4f41ea10bda99a802b2a292d85be28958ede2a50f2beb8c7fc9a738419", size = 3668637 },
    { url = "https://files.pythonhosted.org/packages/d7/35/347db7d2e7674b621afd21b12022e7f48c7b0861b5577134b4e939536141/grpcio-1.73.0-cp313-cp313-win_amd64.whl", hash = "sha256:38cf518cc54cd0c47c9539cefa8888549fcc067db0b0c66a46535ca8032020c4", size = 4335872 },
]

[[package]]
name = "grpcio-tools"
version = "1.73.0"
source = { registry = "https://pypi.org/simple" }
dependencies = [
    { name = "grpcio" },
    { name = "protobuf" },
    { name = "setuptools" },
]
sdist = { url = "https://files.pythonhosted.org/packages/0b/62/5f7d3a6d394a7d0cf94abaa93e8224b7cdbc0677bdf2caabd20a62d4f5cb/grpcio_tools-1.73.0.tar.gz", hash = "sha256:69e2da77e7d52c7ea3e60047ba7d704d242b55c6c0ffb1a6147ace1b37ce881b", size = 5430439 }
wheels = [
    { url = "https://files.pythonhosted.org/packages/c1/ec/1437cf5dde4cd572c74d506a1ee0d381c7345d6496e2be12b3685254f08a/grpcio_tools-1.73.0-cp310-cp310-linux_armv7l.whl", hash = "sha256:6071270c1f223f951a1169e3619d254b6d66708c737a529c931a34ef6b702295", size = 2542292 },
    { url = "https://files.pythonhosted.org/packages/bf/97/d35cd66f514b0e419cf991a1e5cda86afc88680c869caba0eec0799da124/grpcio_tools-1.73.0-cp310-cp310-macosx_11_0_universal2.whl", hash = "sha256:89ebee03de8cc6a2f97b3293dfa9210cc6b03748f15027d3f4351df0b9ede3b2", size = 5831381 },
    { url = "https://files.pythonhosted.org/packages/61/60/2a0b779d22885c38c5c245aa0fd686bd6c7e555c2452b6a4366faf424542/grpcio_tools-1.73.0-cp310-cp310-manylinux_2_17_aarch64.whl", hash = "sha256:f887ea38e52cea22f9b0924d187768eeea649aa52ba3a69399c7c0aca7befdda", size = 2521358 },
    { url = "https://files.pythonhosted.org/packages/a1/c8/55ed49e1c0f41e26d0a7d31305808ae6f65cba3656e805eb096379adf043/grpcio_tools-1.73.0-cp310-cp310-manylinux_2_17_i686.manylinux2014_i686.whl", hash = "sha256:669d2844d984fba3cea79e4ac9398bc1ad7866d2ee593b4ceb66764db9d4c8a8", size = 2918139 },
    { url = "https://files.pythonhosted.org/packages/be/19/228de7059f51053a6673eb78131372edad2cd8797354ca3fb0f1f8f8be4b/grpcio_tools-1.73.0-cp310-cp310-manylinux_2_17_x86_64.manylinux2014_x86_64.whl", hash = "sha256:e1dfc9d4dd8bdf444b086c301adab3dfe217d9da0c8c041fe68ca7cdcdc37261", size = 2655784 },
    { url = "https://files.pythonhosted.org/packages/f2/84/388795f4ff2e01b7bfbc4010462ccffdd330d9ccfb27138804db189d85ea/grpcio_tools-1.73.0-cp310-cp310-musllinux_1_1_aarch64.whl", hash = "sha256:ecd66e6cac369b6730c3595d40db73f881fd5aebf4f055ca201516d0de3e72f0", size = 3054109 },
    { url = "https://files.pythonhosted.org/packages/81/65/47ae0b37356a99895eabaa52ddf850a5a832e230a7cd840d5fccadaf581a/grpcio_tools-1.73.0-cp310-cp310-musllinux_1_1_i686.whl", hash = "sha256:a36e3230b16e142f5a6b0712a9e7dc149f4dc2953eaceef89376e6ead86b81b0", size = 3514277 },
    { url = "https://files.pythonhosted.org/packages/e1/5c/9047eba7a0441c6248861e1371ca84e4025866b4255f3bcec156ab2f435f/grpcio_tools-1.73.0-cp310-cp310-musllinux_1_1_x86_64.whl", hash = "sha256:044e388f1c8dea48f1d1426c61643b4dc4086adadaa0d92989003f7a9dbb3cd4", size = 3115707 },
    { url = "https://files.pythonhosted.org/packages/4e/72/20f5028ac91773897b36f7eb3aa0a1df83fad5f6efb0d99c02bc4b9d03be/grpcio_tools-1.73.0-cp310-cp310-win32.whl", hash = "sha256:90ab60210258a1908bf37921a8fb2ffca4ae66542b3d04c9970cc2048d481683", size = 980532 },
    { url = "https://files.pythonhosted.org/packages/47/3e/e71bb864e2374a2a81fb9acf6e0d4cd3a2eca7f4f22ef16aace9c0f9f0c4/grpcio_tools-1.73.0-cp310-cp310-win_amd64.whl", hash = "sha256:58f08c355c890ed776aeb8e14d301c2266cca8eff6dd048c3a04240be4999689", size = 1151936 },
    { url = "https://files.pythonhosted.org/packages/7d/73/701ad96dbc285c6de163e25d57b38ce856a69206828924e36a98d0c76753/grpcio_tools-1.73.0-cp311-cp311-linux_armv7l.whl", hash = "sha256:27be90c00ceca9c94a4590984467f2bb63be1d3c34fe72429c247041e85e479b", size = 2542097 },
    { url = "https://files.pythonhosted.org/packages/68/50/a4abeb038c0041e34677cbee1a810061259e8682f9118c7c0f3b559dee75/grpcio_tools-1.73.0-cp311-cp311-macosx_11_0_universal2.whl", hash = "sha256:fb68656a07b380d49d8b5354f7d931268a050d687e96df25b10113f5594a2f03", size = 5832004 },
    { url = "https://files.pythonhosted.org/packages/a1/70/ebf095275cf2fc768bcd4dd2d453933967850bf6d5e1d6dab308b48ea98e/grpcio_tools-1.73.0-cp311-cp311-manylinux_2_17_aarch64.whl", hash = "sha256:212c34ff0b1fcd9538163f0b37e54fc6ac10e81a770799fc624716f046a1ee9a", size = 2521397 },
    { url = "https://files.pythonhosted.org/packages/50/25/5796442d3ce4eb93761006895695de6a1e02cb1b197276a8210c55a6742c/grpcio_tools-1.73.0-cp311-cp311-manylinux_2_17_i686.manylinux2014_i686.whl", hash = "sha256:f31e84804bd23d277bd1ba58dc3a546ab3f4e0425312f41f0d76a6c894f42fb3", size = 2918205 },
    { url = "https://files.pythonhosted.org/packages/a1/cf/9dc62471887c27518f7006aa036778de459284392ace0881991b1606247f/grpcio_tools-1.73.0-cp311-cp311-manylinux_2_17_x86_64.manylinux2014_x86_64.whl", hash = "sha256:a3c53f5cbfdd3166f084598bbed596af3f8e827df950333f99d25f7bc26780de", size = 2655835 },
    { url = "https://files.pythonhosted.org/packages/19/9c/70f8b6af3a83545fb9f92301f2a602ee82dc45bb55c99fbdc019bcb2bdff/grpcio_tools-1.73.0-cp311-cp311-musllinux_1_1_aarch64.whl", hash = "sha256:640084f9cfda07ceaf02114bb0de78657abc37b7594dc0d15450aa26a1affa8a", size = 3054307 },
    { url = "https://files.pythonhosted.org/packages/0b/fe/318ed7683042c9fc6e6b3fe1c33c5fbe390a896dd18695e9e0573b4caef0/grpcio_tools-1.73.0-cp311-cp311-musllinux_1_1_i686.whl", hash = "sha256:3d380131a6aa13c3dc71733916110f6c62d9089d87cf3905c59850652cf675d9", size = 3514465 },
    { url = "https://files.pythonhosted.org/packages/c3/27/4e2e96f8a10612c758b12cab0863e3b16d00eafa87bf5f021b50d54ae0b4/grpcio_tools-1.73.0-cp311-cp311-musllinux_1_1_x86_64.whl", hash = "sha256:5f4ef571edae75c6ccb21c648436cc863b7400c502d66a47dd740146df26c382", size = 3115680 },
    { url = "https://files.pythonhosted.org/packages/60/fe/96b3b23854c0e3fc7fa9d7bbce14db7d2493779aab59bf236128fe350af6/grpcio_tools-1.73.0-cp311-cp311-win32.whl", hash = "sha256:4b33f48e643e4875703605e423a6f989d5ec4b24933f92843ac18aa83f0145ef", size = 980817 },
    { url = "https://files.pythonhosted.org/packages/d3/ad/16f736cfd5ba4986ebecb7c7ebe04e38de9688c89cd9140e001e12327cdd/grpcio_tools-1.73.0-cp311-cp311-win_amd64.whl", hash = "sha256:9913d2890e138bdf806f833a19d5870e01405862a736a77b06fd59e7e9fe24e6", size = 1152125 },
    { url = "https://files.pythonhosted.org/packages/29/d8/eb4becfece09731ac684e5466e1388f1438cf5bc7dc0b86f4b77bbea8549/grpcio_tools-1.73.0-cp312-cp312-linux_armv7l.whl", hash = "sha256:1e23a306845458e41c80a43f0b77c4117f4bad2c682b0fd8f1a7bea3f5c2f4ca", size = 2541815 },
    { url = "https://files.pythonhosted.org/packages/12/f7/229b68acc304747dd2460a03a9309f653f30d03d4549458a0bfbfd0aaf80/grpcio_tools-1.73.0-cp312-cp312-macosx_11_0_universal2.whl", hash = "sha256:277203d8a54384436344ff45ff1e3c9d1175bc148f44158306d3ac9c85cc065a", size = 5829964 },
    { url = "https://files.pythonhosted.org/packages/9e/b5/3fb88b4cf7a12b9f1523fa3d7ff46b3508c8619b432bdac3640d93fa7324/grpcio_tools-1.73.0-cp312-cp312-manylinux_2_17_aarch64.whl", hash = "sha256:eac274a94ec8097c302219bc8535e2572c928f5fce789da6a1479134bececef5", size = 2521910 },
    { url = "https://files.pythonhosted.org/packages/62/38/86933af99cdbbffab82e81e6bed833eb89749c5341db4b888f1bab52a8b3/grpcio_tools-1.73.0-cp312-cp312-manylinux_2_17_i686.manylinux2014_i686.whl", hash = "sha256:a14885eae3b8748986793aacb6b968673d47894e4d824db346a8df110e157481", size = 2919132 },
    { url = "https://files.pythonhosted.org/packages/de/f1/c5670ecf947c3e255961fb2791373b0d3ae53e9e8fec502d21428e946659/grpcio_tools-1.73.0-cp312-cp312-manylinux_2_17_x86_64.manylinux2014_x86_64.whl", hash = "sha256:0455ad54055f742999bda32ba06e85c1ca964e1d2cfa71b2f15524c963def813", size = 2656075 },
    { url = "https://files.pythonhosted.org/packages/74/b7/989e3a2ac4e5307a19cd29d5efda95b1f4333cecd590691801169854dd07/grpcio_tools-1.73.0-cp312-cp312-musllinux_1_1_aarch64.whl", hash = "sha256:8e295006511f36bfb1e67dc79d770b6afaf1c5594c43aa1fa77a67e75c058456", size = 3054828 },
    { url = "https://files.pythonhosted.org/packages/a4/4b/205401f29ded7a2aedf0b8e6ed38975ba460f561f1380f3bb77cc4412c2e/grpcio_tools-1.73.0-cp312-cp312-musllinux_1_1_i686.whl", hash = "sha256:ad90db6f02b237161c79b0096d0cccca4eb5e7ca8240d7b91cdb2569dbe1832c", size = 3514024 },
    { url = "https://files.pythonhosted.org/packages/f3/0a/132be9fbd5e9f7d3c6e3dcfa2fc15d4deff233706f193981ca38dfd0cd92/grpcio_tools-1.73.0-cp312-cp312-musllinux_1_1_x86_64.whl", hash = "sha256:53967de3102ea40a2c0a4e758649dde45906cfbc5b7a595b4db938f64b8fb4ff", size = 3116471 },
    { url = "https://files.pythonhosted.org/packages/29/37/79513f8b72ba353a2792b249aa9b64d10e17c38cfc2c8c55f189fd7e8582/grpcio_tools-1.73.0-cp312-cp312-win32.whl", hash = "sha256:eccdeacb2817ce458caa175b7f9f265a0376d4a9d16f642e85e1e341bce60339", size = 980691 },
    { url = "https://files.pythonhosted.org/packages/d9/09/f2b2a35fb1f2b5f0f8b1b52090d4ec08c3c95425ee5d1c174f882e75c977/grpcio_tools-1.73.0-cp312-cp312-win_amd64.whl", hash = "sha256:95368cfd56a3ab4103163b82fe3b13e08eb200c5322fbd6ddb04f4460d2296f0", size = 1152216 },
    { url = "https://files.pythonhosted.org/packages/bb/cd/edf6dd8b6cf645dcd6447ac410bcb5cea64c4bf4d714380aef9323bd1921/grpcio_tools-1.73.0-cp313-cp313-linux_armv7l.whl", hash = "sha256:39dbd533e79d1de8f8d3ee9d6e14284e5f97df70ed743261fa655ef4cc21ce76", size = 2542036 },
    { url = "https://files.pythonhosted.org/packages/78/7f/7b76899244df51aaea20c355f656defeb85fd29178d53fd32e80fec8696e/grpcio_tools-1.73.0-cp313-cp313-macosx_11_0_universal2.whl", hash = "sha256:abbbe5004a72b855449961ed3bb1d63f1b4d5179f11894652e0b52ed790bf583", size = 5828926 },
    { url = "https://files.pythonhosted.org/packages/10/d2/609d2a290501179bbd7f4a3a55b07df0537cdfd49c34ebed771060a02042/grpcio_tools-1.73.0-cp313-cp313-manylinux_2_17_aarch64.whl", hash = "sha256:f8f132e8f3e8f98096d1bee6ae580763b5633f327d7be57c29d364b88d1bc221", size = 2521513 },
    { url = "https://files.pythonhosted.org/packages/47/ee/2a32a4ba90fa0688f33d6b6f7f43012cebc36d5f6f42464065baa2da9f4d/grpcio_tools-1.73.0-cp313-cp313-manylinux_2_17_i686.manylinux2014_i686.whl", hash = "sha256:0663ea7de6141885273924fe261fde283b25b08e96d0c1697c9c3c65fa07d92f", size = 2918528 },
    { url = "https://files.pythonhosted.org/packages/a2/4e/7550438cbd5cfbc9264876cee01a8e5799d61e743df56830c3b5514ae440/grpcio_tools-1.73.0-cp313-cp313-manylinux_2_17_x86_64.manylinux2014_x86_64.whl", hash = "sha256:0bdf66c37431fec41b40f209d1caa6e38f743cf414e727d9b61c9d2d83b04e52", size = 2655663 },
    { url = "https://files.pythonhosted.org/packages/3e/10/1bff28f1c5ed938f93d5ef64fbf2f13699fed85603b7c4ddc0fba09e1667/grpcio_tools-1.73.0-cp313-cp313-musllinux_1_1_aarch64.whl", hash = "sha256:8616ddcd5697a90a0016046e93aad9b006d76800391a2c9085d105ae1ec3d0fc", size = 3054796 },
    { url = "https://files.pythonhosted.org/packages/fe/4b/e5084b64cf38ec8bc328ea116765fbf62edddc481b8046574e101baccc28/grpcio_tools-1.73.0-cp313-cp313-musllinux_1_1_i686.whl", hash = "sha256:600843f6b04c0adbb3e81bf3b3ad450a04545179ad100bd346ee235ac2e3b733", size = 3513669 },
    { url = "https://files.pythonhosted.org/packages/46/ad/ca34132d183c5b8ffbf7cd1698e2286dab4933d3ffb73471f88da8080798/grpcio_tools-1.73.0-cp313-cp313-musllinux_1_1_x86_64.whl", hash = "sha256:6eea6770c24efdc6032a802347d62071644fa61c89d9bfd45802f55edac97130", size = 3115927 },
    { url = "https://files.pythonhosted.org/packages/93/5e/474dad48d458930e96dbd5648236b69e5d1dca3063d59051c2d41dc5fe40/grpcio_tools-1.73.0-cp313-cp313-win32.whl", hash = "sha256:55b1186ff90fc7e5618a4efd3eef340e25a973a6805ce2e771f042670867e9ad", size = 980322 },
    { url = "https://files.pythonhosted.org/packages/01/aa/9baf452ccf1c10f9bea5fc80bdc4cacde321e26f9c8986edbe79f51598f0/grpcio_tools-1.73.0-cp313-cp313-win_amd64.whl", hash = "sha256:a76c735f2eb3a9be63fb4837511c30afadbe05e926631d70457fb54edda1e84d", size = 1151841 },
]

[[package]]
name = "identify"
version = "2.6.12"
source = { registry = "https://pypi.org/simple" }
sdist = { url = "https://files.pythonhosted.org/packages/a2/88/d193a27416618628a5eea64e3223acd800b40749a96ffb322a9b55a49ed1/identify-2.6.12.tar.gz", hash = "sha256:d8de45749f1efb108badef65ee8386f0f7bb19a7f26185f74de6367bffbaf0e6", size = 99254 }
wheels = [
    { url = "https://files.pythonhosted.org/packages/7a/cd/18f8da995b658420625f7ef13f037be53ae04ec5ad33f9b718240dcfd48c/identify-2.6.12-py2.py3-none-any.whl", hash = "sha256:ad9672d5a72e0d2ff7c5c8809b62dfa60458626352fb0eb7b55e69bdc45334a2", size = 99145 },
]

[[package]]
name = "idna"
version = "3.10"
source = { registry = "https://pypi.org/simple" }
sdist = { url = "https://files.pythonhosted.org/packages/f1/70/7703c29685631f5a7590aa73f1f1d3fa9a380e654b86af429e0934a32f7d/idna-3.10.tar.gz", hash = "sha256:12f65c9b470abda6dc35cf8e63cc574b1c52b11df2c86030af0ac09b01b13ea9", size = 190490 }
wheels = [
    { url = "https://files.pythonhosted.org/packages/76/c6/c88e154df9c4e1a2a66ccf0005a88dfb2650c1dffb6f5ce603dfbd452ce3/idna-3.10-py3-none-any.whl", hash = "sha256:946d195a0d259cbba61165e88e65941f16e9b36ea6ddb97f00452bae8b1287d3", size = 70442 },
]

[[package]]
name = "importlib-metadata"
version = "8.7.0"
source = { registry = "https://pypi.org/simple" }
dependencies = [
    { name = "zipp" },
]
sdist = { url = "https://files.pythonhosted.org/packages/76/66/650a33bd90f786193e4de4b3ad86ea60b53c89b669a5c7be931fac31cdb0/importlib_metadata-8.7.0.tar.gz", hash = "sha256:d13b81ad223b890aa16c5471f2ac3056cf76c5f10f82d6f9292f0b415f389000", size = 56641 }
wheels = [
    { url = "https://files.pythonhosted.org/packages/20/b0/36bd937216ec521246249be3bf9855081de4c5e06a0c9b4219dbeda50373/importlib_metadata-8.7.0-py3-none-any.whl", hash = "sha256:e5dd1551894c77868a30651cef00984d50e1002d06942a7101d34870c5f02afd", size = 27656 },
]

[[package]]
name = "iniconfig"
version = "2.1.0"
source = { registry = "https://pypi.org/simple" }
sdist = { url = "https://files.pythonhosted.org/packages/f2/97/ebf4da567aa6827c909642694d71c9fcf53e5b504f2d96afea02718862f3/iniconfig-2.1.0.tar.gz", hash = "sha256:3abbd2e30b36733fee78f9c7f7308f2d0050e88f0087fd25c2645f63c773e1c7", size = 4793 }
wheels = [
    { url = "https://files.pythonhosted.org/packages/2c/e1/e6716421ea10d38022b952c159d5161ca1193197fb744506875fbb87ea7b/iniconfig-2.1.0-py3-none-any.whl", hash = "sha256:9deba5723312380e77435581c6bf4935c94cbfab9b1ed33ef8d238ea168eb760", size = 6050 },
]

[[package]]
name = "jetson-gpio"
version = "2.1.9"
source = { registry = "https://pypi.org/simple" }
sdist = { url = "https://files.pythonhosted.org/packages/25/04/df3ff37ef6995a3de7dd21d835f6222660cce3c4b1332dfcff6aaf60577a/jetson_gpio-2.1.9.tar.gz", hash = "sha256:9dcdda8f89b66016c7d7e1ecb32ce2e070415b14e3ae8664577ff2e8bdea6f3b", size = 33205 }

[[package]]
name = "jinja2"
version = "3.1.6"
source = { registry = "https://pypi.org/simple" }
dependencies = [
    { name = "markupsafe" },
]
sdist = { url = "https://files.pythonhosted.org/packages/df/bf/f7da0350254c0ed7c72f3e33cef02e048281fec7ecec5f032d4aac52226b/jinja2-3.1.6.tar.gz", hash = "sha256:0137fb05990d35f1275a587e9aee6d56da821fc83491a0fb838183be43f66d6d", size = 245115 }
wheels = [
    { url = "https://files.pythonhosted.org/packages/62/a1/3d680cbfd5f4b8f15abc1d571870c5fc3e594bb582bc3b64ea099db13e56/jinja2-3.1.6-py3-none-any.whl", hash = "sha256:85ece4451f492d0c13c5dd7c13a64681a86afae63a5f347908daf103ce6d2f67", size = 134899 },
]

[[package]]
name = "jmespath"
version = "1.0.1"
source = { registry = "https://pypi.org/simple" }
sdist = { url = "https://files.pythonhosted.org/packages/00/2a/e867e8531cf3e36b41201936b7fa7ba7b5702dbef42922193f05c8976cd6/jmespath-1.0.1.tar.gz", hash = "sha256:90261b206d6defd58fdd5e85f478bf633a2901798906be2ad389150c5c60edbe", size = 25843 }
wheels = [
    { url = "https://files.pythonhosted.org/packages/31/b4/b9b800c45527aadd64d5b442f9b932b00648617eb5d63d2c7a6587b7cafc/jmespath-1.0.1-py3-none-any.whl", hash = "sha256:02e2e4cc71b5bcab88332eebf907519190dd9e6e82107fa7f83b1003a6252980", size = 20256 },
]

[[package]]
name = "lgpio"
version = "0.2.2.0"
source = { registry = "https://pypi.org/simple" }
sdist = { url = "https://files.pythonhosted.org/packages/56/33/26ec2e8049eaa2f077bf23a12dc61ca559fbfa7bea0516bf263d657ae275/lgpio-0.2.2.0.tar.gz", hash = "sha256:11372e653b200f76a0b3ef8a23a0735c85ec678a9f8550b9893151ed0f863fff", size = 90087 }
wheels = [
    { url = "https://files.pythonhosted.org/packages/40/b9/d23f9539bbddf47c01a14fc96158a42d9de454fd9d04f7be1347ca6db8fd/lgpio-0.2.2.0-cp310-cp310-linux_armv7l.whl", hash = "sha256:97fe5fb0e888c96031e8899e8c0eca64c63076a6d1f1e774acad8696430b2ff6", size = 376674 },
    { url = "https://files.pythonhosted.org/packages/9c/db/fbbade15dbc9febdbd06bd82531c0a78206f96262003145d6953396d9554/lgpio-0.2.2.0-cp310-cp310-manylinux_2_34_aarch64.whl", hash = "sha256:f8f1a2818ed4293182999679ac8559aea70d45743f5a3ae8025837e529d9e0d4", size = 356711 },
    { url = "https://files.pythonhosted.org/packages/78/4e/5721ae44b29e4fe9175f68c881694e3713066590739a7c87f8cee2835c25/lgpio-0.2.2.0-cp311-cp311-linux_armv7l.whl", hash = "sha256:5b3c403e1fba9c17d178f1bde102726c548fc5c4fc1ccf5ec3e18f3c08e07e04", size = 382992 },
    { url = "https://files.pythonhosted.org/packages/88/53/e57a22fe815fc68d0991655c1105b8ed872a68491d32e4e0e7d10ffb5c4d/lgpio-0.2.2.0-cp311-cp311-manylinux_2_34_aarch64.whl", hash = "sha256:a2f71fb95b149d8ac82c7c6bae70f054f6dc42a006ad35c90c7d8e54921fbcf4", size = 364848 },
    { url = "https://files.pythonhosted.org/packages/fe/73/e56c9afb845df53492d42bdea01df9895272bccfdd5128f34719c3a07990/lgpio-0.2.2.0-cp312-cp312-linux_armv7l.whl", hash = "sha256:6c65ac42e878764d04a71ed12fe6d46089b36e9e8127722bf29bb2e4bc91de22", size = 383956 },
    { url = "https://files.pythonhosted.org/packages/3b/1c/becd00f66d2c65feed9a668ff9d91732394cb6baba7bec505d55de0e30c9/lgpio-0.2.2.0-cp312-cp312-manylinux_2_34_aarch64.whl", hash = "sha256:d907db79292c721c605af08187385ddb3b7af09907e1ffca56cf0cd6558ace0a", size = 366058 },
]

[[package]]
name = "markdown"
version = "3.8.2"
source = { registry = "https://pypi.org/simple" }
sdist = { url = "https://files.pythonhosted.org/packages/d7/c2/4ab49206c17f75cb08d6311171f2d65798988db4360c4d1485bd0eedd67c/markdown-3.8.2.tar.gz", hash = "sha256:247b9a70dd12e27f67431ce62523e675b866d254f900c4fe75ce3dda62237c45", size = 362071 }
wheels = [
    { url = "https://files.pythonhosted.org/packages/96/2b/34cc11786bc00d0f04d0f5fdc3a2b1ae0b6239eef72d3d345805f9ad92a1/markdown-3.8.2-py3-none-any.whl", hash = "sha256:5c83764dbd4e00bdd94d85a19b8d55ccca20fe35b2e678a1422b380324dd5f24", size = 106827 },
]

[[package]]
name = "markupsafe"
version = "3.0.2"
source = { registry = "https://pypi.org/simple" }
sdist = { url = "https://files.pythonhosted.org/packages/b2/97/5d42485e71dfc078108a86d6de8fa46db44a1a9295e89c5d6d4a06e23a62/markupsafe-3.0.2.tar.gz", hash = "sha256:ee55d3edf80167e48ea11a923c7386f4669df67d7994554387f84e7d8b0a2bf0", size = 20537 }
wheels = [
    { url = "https://files.pythonhosted.org/packages/04/90/d08277ce111dd22f77149fd1a5d4653eeb3b3eaacbdfcbae5afb2600eebd/MarkupSafe-3.0.2-cp310-cp310-macosx_10_9_universal2.whl", hash = "sha256:7e94c425039cde14257288fd61dcfb01963e658efbc0ff54f5306b06054700f8", size = 14357 },
    { url = "https://files.pythonhosted.org/packages/04/e1/6e2194baeae0bca1fae6629dc0cbbb968d4d941469cbab11a3872edff374/MarkupSafe-3.0.2-cp310-cp310-macosx_11_0_arm64.whl", hash = "sha256:9e2d922824181480953426608b81967de705c3cef4d1af983af849d7bd619158", size = 12393 },
    { url = "https://files.pythonhosted.org/packages/1d/69/35fa85a8ece0a437493dc61ce0bb6d459dcba482c34197e3efc829aa357f/MarkupSafe-3.0.2-cp310-cp310-manylinux_2_17_aarch64.manylinux2014_aarch64.whl", hash = "sha256:38a9ef736c01fccdd6600705b09dc574584b89bea478200c5fbf112a6b0d5579", size = 21732 },
    { url = "https://files.pythonhosted.org/packages/22/35/137da042dfb4720b638d2937c38a9c2df83fe32d20e8c8f3185dbfef05f7/MarkupSafe-3.0.2-cp310-cp310-manylinux_2_17_x86_64.manylinux2014_x86_64.whl", hash = "sha256:bbcb445fa71794da8f178f0f6d66789a28d7319071af7a496d4d507ed566270d", size = 20866 },
    { url = "https://files.pythonhosted.org/packages/29/28/6d029a903727a1b62edb51863232152fd335d602def598dade38996887f0/MarkupSafe-3.0.2-cp310-cp310-manylinux_2_5_i686.manylinux1_i686.manylinux_2_17_i686.manylinux2014_i686.whl", hash = "sha256:57cb5a3cf367aeb1d316576250f65edec5bb3be939e9247ae594b4bcbc317dfb", size = 20964 },
    { url = "https://files.pythonhosted.org/packages/cc/cd/07438f95f83e8bc028279909d9c9bd39e24149b0d60053a97b2bc4f8aa51/MarkupSafe-3.0.2-cp310-cp310-musllinux_1_2_aarch64.whl", hash = "sha256:3809ede931876f5b2ec92eef964286840ed3540dadf803dd570c3b7e13141a3b", size = 21977 },
    { url = "https://files.pythonhosted.org/packages/29/01/84b57395b4cc062f9c4c55ce0df7d3108ca32397299d9df00fedd9117d3d/MarkupSafe-3.0.2-cp310-cp310-musllinux_1_2_i686.whl", hash = "sha256:e07c3764494e3776c602c1e78e298937c3315ccc9043ead7e685b7f2b8d47b3c", size = 21366 },
    { url = "https://files.pythonhosted.org/packages/bd/6e/61ebf08d8940553afff20d1fb1ba7294b6f8d279df9fd0c0db911b4bbcfd/MarkupSafe-3.0.2-cp310-cp310-musllinux_1_2_x86_64.whl", hash = "sha256:b424c77b206d63d500bcb69fa55ed8d0e6a3774056bdc4839fc9298a7edca171", size = 21091 },
    { url = "https://files.pythonhosted.org/packages/11/23/ffbf53694e8c94ebd1e7e491de185124277964344733c45481f32ede2499/MarkupSafe-3.0.2-cp310-cp310-win32.whl", hash = "sha256:fcabf5ff6eea076f859677f5f0b6b5c1a51e70a376b0579e0eadef8db48c6b50", size = 15065 },
    { url = "https://files.pythonhosted.org/packages/44/06/e7175d06dd6e9172d4a69a72592cb3f7a996a9c396eee29082826449bbc3/MarkupSafe-3.0.2-cp310-cp310-win_amd64.whl", hash = "sha256:6af100e168aa82a50e186c82875a5893c5597a0c1ccdb0d8b40240b1f28b969a", size = 15514 },
    { url = "https://files.pythonhosted.org/packages/6b/28/bbf83e3f76936960b850435576dd5e67034e200469571be53f69174a2dfd/MarkupSafe-3.0.2-cp311-cp311-macosx_10_9_universal2.whl", hash = "sha256:9025b4018f3a1314059769c7bf15441064b2207cb3f065e6ea1e7359cb46db9d", size = 14353 },
    { url = "https://files.pythonhosted.org/packages/6c/30/316d194b093cde57d448a4c3209f22e3046c5bb2fb0820b118292b334be7/MarkupSafe-3.0.2-cp311-cp311-macosx_11_0_arm64.whl", hash = "sha256:93335ca3812df2f366e80509ae119189886b0f3c2b81325d39efdb84a1e2ae93", size = 12392 },
    { url = "https://files.pythonhosted.org/packages/f2/96/9cdafba8445d3a53cae530aaf83c38ec64c4d5427d975c974084af5bc5d2/MarkupSafe-3.0.2-cp311-cp311-manylinux_2_17_aarch64.manylinux2014_aarch64.whl", hash = "sha256:2cb8438c3cbb25e220c2ab33bb226559e7afb3baec11c4f218ffa7308603c832", size = 23984 },
    { url = "https://files.pythonhosted.org/packages/f1/a4/aefb044a2cd8d7334c8a47d3fb2c9f328ac48cb349468cc31c20b539305f/MarkupSafe-3.0.2-cp311-cp311-manylinux_2_17_x86_64.manylinux2014_x86_64.whl", hash = "sha256:a123e330ef0853c6e822384873bef7507557d8e4a082961e1defa947aa59ba84", size = 23120 },
    { url = "https://files.pythonhosted.org/packages/8d/21/5e4851379f88f3fad1de30361db501300d4f07bcad047d3cb0449fc51f8c/MarkupSafe-3.0.2-cp311-cp311-manylinux_2_5_i686.manylinux1_i686.manylinux_2_17_i686.manylinux2014_i686.whl", hash = "sha256:1e084f686b92e5b83186b07e8a17fc09e38fff551f3602b249881fec658d3eca", size = 23032 },
    { url = "https://files.pythonhosted.org/packages/00/7b/e92c64e079b2d0d7ddf69899c98842f3f9a60a1ae72657c89ce2655c999d/MarkupSafe-3.0.2-cp311-cp311-musllinux_1_2_aarch64.whl", hash = "sha256:d8213e09c917a951de9d09ecee036d5c7d36cb6cb7dbaece4c71a60d79fb9798", size = 24057 },
    { url = "https://files.pythonhosted.org/packages/f9/ac/46f960ca323037caa0a10662ef97d0a4728e890334fc156b9f9e52bcc4ca/MarkupSafe-3.0.2-cp311-cp311-musllinux_1_2_i686.whl", hash = "sha256:5b02fb34468b6aaa40dfc198d813a641e3a63b98c2b05a16b9f80b7ec314185e", size = 23359 },
    { url = "https://files.pythonhosted.org/packages/69/84/83439e16197337b8b14b6a5b9c2105fff81d42c2a7c5b58ac7b62ee2c3b1/MarkupSafe-3.0.2-cp311-cp311-musllinux_1_2_x86_64.whl", hash = "sha256:0bff5e0ae4ef2e1ae4fdf2dfd5b76c75e5c2fa4132d05fc1b0dabcd20c7e28c4", size = 23306 },
    { url = "https://files.pythonhosted.org/packages/9a/34/a15aa69f01e2181ed8d2b685c0d2f6655d5cca2c4db0ddea775e631918cd/MarkupSafe-3.0.2-cp311-cp311-win32.whl", hash = "sha256:6c89876f41da747c8d3677a2b540fb32ef5715f97b66eeb0c6b66f5e3ef6f59d", size = 15094 },
    { url = "https://files.pythonhosted.org/packages/da/b8/3a3bd761922d416f3dc5d00bfbed11f66b1ab89a0c2b6e887240a30b0f6b/MarkupSafe-3.0.2-cp311-cp311-win_amd64.whl", hash = "sha256:70a87b411535ccad5ef2f1df5136506a10775d267e197e4cf531ced10537bd6b", size = 15521 },
    { url = "https://files.pythonhosted.org/packages/22/09/d1f21434c97fc42f09d290cbb6350d44eb12f09cc62c9476effdb33a18aa/MarkupSafe-3.0.2-cp312-cp312-macosx_10_13_universal2.whl", hash = "sha256:9778bd8ab0a994ebf6f84c2b949e65736d5575320a17ae8984a77fab08db94cf", size = 14274 },
    { url = "https://files.pythonhosted.org/packages/6b/b0/18f76bba336fa5aecf79d45dcd6c806c280ec44538b3c13671d49099fdd0/MarkupSafe-3.0.2-cp312-cp312-macosx_11_0_arm64.whl", hash = "sha256:846ade7b71e3536c4e56b386c2a47adf5741d2d8b94ec9dc3e92e5e1ee1e2225", size = 12348 },
    { url = "https://files.pythonhosted.org/packages/e0/25/dd5c0f6ac1311e9b40f4af06c78efde0f3b5cbf02502f8ef9501294c425b/MarkupSafe-3.0.2-cp312-cp312-manylinux_2_17_aarch64.manylinux2014_aarch64.whl", hash = "sha256:1c99d261bd2d5f6b59325c92c73df481e05e57f19837bdca8413b9eac4bd8028", size = 24149 },
    { url = "https://files.pythonhosted.org/packages/f3/f0/89e7aadfb3749d0f52234a0c8c7867877876e0a20b60e2188e9850794c17/MarkupSafe-3.0.2-cp312-cp312-manylinux_2_17_x86_64.manylinux2014_x86_64.whl", hash = "sha256:e17c96c14e19278594aa4841ec148115f9c7615a47382ecb6b82bd8fea3ab0c8", size = 23118 },
    { url = "https://files.pythonhosted.org/packages/d5/da/f2eeb64c723f5e3777bc081da884b414671982008c47dcc1873d81f625b6/MarkupSafe-3.0.2-cp312-cp312-manylinux_2_5_i686.manylinux1_i686.manylinux_2_17_i686.manylinux2014_i686.whl", hash = "sha256:88416bd1e65dcea10bc7569faacb2c20ce071dd1f87539ca2ab364bf6231393c", size = 22993 },
    { url = "https://files.pythonhosted.org/packages/da/0e/1f32af846df486dce7c227fe0f2398dc7e2e51d4a370508281f3c1c5cddc/MarkupSafe-3.0.2-cp312-cp312-musllinux_1_2_aarch64.whl", hash = "sha256:2181e67807fc2fa785d0592dc2d6206c019b9502410671cc905d132a92866557", size = 24178 },
    { url = "https://files.pythonhosted.org/packages/c4/f6/bb3ca0532de8086cbff5f06d137064c8410d10779c4c127e0e47d17c0b71/MarkupSafe-3.0.2-cp312-cp312-musllinux_1_2_i686.whl", hash = "sha256:52305740fe773d09cffb16f8ed0427942901f00adedac82ec8b67752f58a1b22", size = 23319 },
    { url = "https://files.pythonhosted.org/packages/a2/82/8be4c96ffee03c5b4a034e60a31294daf481e12c7c43ab8e34a1453ee48b/MarkupSafe-3.0.2-cp312-cp312-musllinux_1_2_x86_64.whl", hash = "sha256:ad10d3ded218f1039f11a75f8091880239651b52e9bb592ca27de44eed242a48", size = 23352 },
    { url = "https://files.pythonhosted.org/packages/51/ae/97827349d3fcffee7e184bdf7f41cd6b88d9919c80f0263ba7acd1bbcb18/MarkupSafe-3.0.2-cp312-cp312-win32.whl", hash = "sha256:0f4ca02bea9a23221c0182836703cbf8930c5e9454bacce27e767509fa286a30", size = 15097 },
    { url = "https://files.pythonhosted.org/packages/c1/80/a61f99dc3a936413c3ee4e1eecac96c0da5ed07ad56fd975f1a9da5bc630/MarkupSafe-3.0.2-cp312-cp312-win_amd64.whl", hash = "sha256:8e06879fc22a25ca47312fbe7c8264eb0b662f6db27cb2d3bbbc74b1df4b9b87", size = 15601 },
    { url = "https://files.pythonhosted.org/packages/83/0e/67eb10a7ecc77a0c2bbe2b0235765b98d164d81600746914bebada795e97/MarkupSafe-3.0.2-cp313-cp313-macosx_10_13_universal2.whl", hash = "sha256:ba9527cdd4c926ed0760bc301f6728ef34d841f405abf9d4f959c478421e4efd", size = 14274 },
    { url = "https://files.pythonhosted.org/packages/2b/6d/9409f3684d3335375d04e5f05744dfe7e9f120062c9857df4ab490a1031a/MarkupSafe-3.0.2-cp313-cp313-macosx_11_0_arm64.whl", hash = "sha256:f8b3d067f2e40fe93e1ccdd6b2e1d16c43140e76f02fb1319a05cf2b79d99430", size = 12352 },
    { url = "https://files.pythonhosted.org/packages/d2/f5/6eadfcd3885ea85fe2a7c128315cc1bb7241e1987443d78c8fe712d03091/MarkupSafe-3.0.2-cp313-cp313-manylinux_2_17_aarch64.manylinux2014_aarch64.whl", hash = "sha256:569511d3b58c8791ab4c2e1285575265991e6d8f8700c7be0e88f86cb0672094", size = 24122 },
    { url = "https://files.pythonhosted.org/packages/0c/91/96cf928db8236f1bfab6ce15ad070dfdd02ed88261c2afafd4b43575e9e9/MarkupSafe-3.0.2-cp313-cp313-manylinux_2_17_x86_64.manylinux2014_x86_64.whl", hash = "sha256:15ab75ef81add55874e7ab7055e9c397312385bd9ced94920f2802310c930396", size = 23085 },
    { url = "https://files.pythonhosted.org/packages/c2/cf/c9d56af24d56ea04daae7ac0940232d31d5a8354f2b457c6d856b2057d69/MarkupSafe-3.0.2-cp313-cp313-manylinux_2_5_i686.manylinux1_i686.manylinux_2_17_i686.manylinux2014_i686.whl", hash = "sha256:f3818cb119498c0678015754eba762e0d61e5b52d34c8b13d770f0719f7b1d79", size = 22978 },
    { url = "https://files.pythonhosted.org/packages/2a/9f/8619835cd6a711d6272d62abb78c033bda638fdc54c4e7f4272cf1c0962b/MarkupSafe-3.0.2-cp313-cp313-musllinux_1_2_aarch64.whl", hash = "sha256:cdb82a876c47801bb54a690c5ae105a46b392ac6099881cdfb9f6e95e4014c6a", size = 24208 },
    { url = "https://files.pythonhosted.org/packages/f9/bf/176950a1792b2cd2102b8ffeb5133e1ed984547b75db47c25a67d3359f77/MarkupSafe-3.0.2-cp313-cp313-musllinux_1_2_i686.whl", hash = "sha256:cabc348d87e913db6ab4aa100f01b08f481097838bdddf7c7a84b7575b7309ca", size = 23357 },
    { url = "https://files.pythonhosted.org/packages/ce/4f/9a02c1d335caabe5c4efb90e1b6e8ee944aa245c1aaaab8e8a618987d816/MarkupSafe-3.0.2-cp313-cp313-musllinux_1_2_x86_64.whl", hash = "sha256:444dcda765c8a838eaae23112db52f1efaf750daddb2d9ca300bcae1039adc5c", size = 23344 },
    { url = "https://files.pythonhosted.org/packages/ee/55/c271b57db36f748f0e04a759ace9f8f759ccf22b4960c270c78a394f58be/MarkupSafe-3.0.2-cp313-cp313-win32.whl", hash = "sha256:bcf3e58998965654fdaff38e58584d8937aa3096ab5354d493c77d1fdd66d7a1", size = 15101 },
    { url = "https://files.pythonhosted.org/packages/29/88/07df22d2dd4df40aba9f3e402e6dc1b8ee86297dddbad4872bd5e7b0094f/MarkupSafe-3.0.2-cp313-cp313-win_amd64.whl", hash = "sha256:e6a2a455bd412959b57a172ce6328d2dd1f01cb2135efda2e4576e8a23fa3b0f", size = 15603 },
    { url = "https://files.pythonhosted.org/packages/62/6a/8b89d24db2d32d433dffcd6a8779159da109842434f1dd2f6e71f32f738c/MarkupSafe-3.0.2-cp313-cp313t-macosx_10_13_universal2.whl", hash = "sha256:b5a6b3ada725cea8a5e634536b1b01c30bcdcd7f9c6fff4151548d5bf6b3a36c", size = 14510 },
    { url = "https://files.pythonhosted.org/packages/7a/06/a10f955f70a2e5a9bf78d11a161029d278eeacbd35ef806c3fd17b13060d/MarkupSafe-3.0.2-cp313-cp313t-macosx_11_0_arm64.whl", hash = "sha256:a904af0a6162c73e3edcb969eeeb53a63ceeb5d8cf642fade7d39e7963a22ddb", size = 12486 },
    { url = "https://files.pythonhosted.org/packages/34/cf/65d4a571869a1a9078198ca28f39fba5fbb910f952f9dbc5220afff9f5e6/MarkupSafe-3.0.2-cp313-cp313t-manylinux_2_17_aarch64.manylinux2014_aarch64.whl", hash = "sha256:4aa4e5faecf353ed117801a068ebab7b7e09ffb6e1d5e412dc852e0da018126c", size = 25480 },
    { url = "https://files.pythonhosted.org/packages/0c/e3/90e9651924c430b885468b56b3d597cabf6d72be4b24a0acd1fa0e12af67/MarkupSafe-3.0.2-cp313-cp313t-manylinux_2_17_x86_64.manylinux2014_x86_64.whl", hash = "sha256:c0ef13eaeee5b615fb07c9a7dadb38eac06a0608b41570d8ade51c56539e509d", size = 23914 },
    { url = "https://files.pythonhosted.org/packages/66/8c/6c7cf61f95d63bb866db39085150df1f2a5bd3335298f14a66b48e92659c/MarkupSafe-3.0.2-cp313-cp313t-manylinux_2_5_i686.manylinux1_i686.manylinux_2_17_i686.manylinux2014_i686.whl", hash = "sha256:d16a81a06776313e817c951135cf7340a3e91e8c1ff2fac444cfd75fffa04afe", size = 23796 },
    { url = "https://files.pythonhosted.org/packages/bb/35/cbe9238ec3f47ac9a7c8b3df7a808e7cb50fe149dc7039f5f454b3fba218/MarkupSafe-3.0.2-cp313-cp313t-musllinux_1_2_aarch64.whl", hash = "sha256:6381026f158fdb7c72a168278597a5e3a5222e83ea18f543112b2662a9b699c5", size = 25473 },
    { url = "https://files.pythonhosted.org/packages/e6/32/7621a4382488aa283cc05e8984a9c219abad3bca087be9ec77e89939ded9/MarkupSafe-3.0.2-cp313-cp313t-musllinux_1_2_i686.whl", hash = "sha256:3d79d162e7be8f996986c064d1c7c817f6df3a77fe3d6859f6f9e7be4b8c213a", size = 24114 },
    { url = "https://files.pythonhosted.org/packages/0d/80/0985960e4b89922cb5a0bac0ed39c5b96cbc1a536a99f30e8c220a996ed9/MarkupSafe-3.0.2-cp313-cp313t-musllinux_1_2_x86_64.whl", hash = "sha256:131a3c7689c85f5ad20f9f6fb1b866f402c445b220c19fe4308c0b147ccd2ad9", size = 24098 },
    { url = "https://files.pythonhosted.org/packages/82/78/fedb03c7d5380df2427038ec8d973587e90561b2d90cd472ce9254cf348b/MarkupSafe-3.0.2-cp313-cp313t-win32.whl", hash = "sha256:ba8062ed2cf21c07a9e295d5b8a2a5ce678b913b45fdf68c32d95d6c1291e0b6", size = 15208 },
    { url = "https://files.pythonhosted.org/packages/4f/65/6079a46068dfceaeabb5dcad6d674f5f5c61a6fa5673746f42a9f4c233b3/MarkupSafe-3.0.2-cp313-cp313t-win_amd64.whl", hash = "sha256:e444a31f8db13eb18ada366ab3cf45fd4b31e4db1236a4448f68778c1d1a5a2f", size = 15739 },
]

[[package]]
name = "maturin"
version = "1.8.7"
source = { registry = "https://pypi.org/simple" }
dependencies = [
    { name = "tomli", marker = "python_full_version < '3.11'" },
]
sdist = { url = "https://files.pythonhosted.org/packages/5d/67/71098eb8cac6dacfc71b6b81645017811ad377c22c959cff524505cbc8d4/maturin-1.8.7.tar.gz", hash = "sha256:96c76353f94a153c5dc1a9d3916e75fcd17e6bf216a06dcdc2f84b9f98f374af", size = 205116 }
wheels = [
    { url = "https://files.pythonhosted.org/packages/da/58/fcd05985cbd9edd0232146a768e5fdcbda1f954ea82ec1c81f4d75d275c2/maturin-1.8.7-py3-none-linux_armv6l.whl", hash = "sha256:43526cc7fdc025b0d134b09d2cdbbe8fe816c4d72351822fa967d36784764bab", size = 8097702 },
    { url = "https://files.pythonhosted.org/packages/7e/a5/f02d9661fe21321f6852ef740eda54fe257e91c5c906265db902d1989bc8/maturin-1.8.7-py3-none-macosx_10_12_x86_64.macosx_11_0_arm64.macosx_10_12_universal2.whl", hash = "sha256:5e134fc67e7f28e9f57d01dc2603c243456f80e76f93ef54ee61a4403dccd7e3", size = 16059837 },
    { url = "https://files.pythonhosted.org/packages/c5/bc/51c9ce286909831bee0c5a64d769355cd8a84f373e22f7d7d07c78a829ec/maturin-1.8.7-py3-none-macosx_10_12_x86_64.whl", hash = "sha256:b560b86d6119c82430f9682f76708b3ea4984e5976afab6b844c9c8094709f78", size = 8381884 },
    { url = "https://files.pythonhosted.org/packages/4f/ed/a5d84adbd0df3bb1b1e0f75b13a89446455f66d0070562f29ac30db5054a/maturin-1.8.7-py3-none-manylinux_2_12_i686.manylinux2010_i686.musllinux_1_1_i686.whl", hash = "sha256:272f34df99ff9be27174b0d2afaec98bac5217670bceddd796f45a0095849dd9", size = 8141538 },
    { url = "https://files.pythonhosted.org/packages/fd/f8/ef902fb50454fd57a514b6bc1203f55b8c5dd5b0c5439fabe22aca0ef60e/maturin-1.8.7-py3-none-manylinux_2_12_x86_64.manylinux2010_x86_64.musllinux_1_1_x86_64.whl", hash = "sha256:c39f288b72ceae9274e612131c8a1a18bc248170910e27eb39956ffbd62bd712", size = 8795313 },
    { url = "https://files.pythonhosted.org/packages/d6/13/9cfb7d799ceda322651be21af7d2b541eb125477db30a8dba408ec4a9813/maturin-1.8.7-py3-none-manylinux_2_17_aarch64.manylinux2014_aarch64.musllinux_1_1_aarch64.whl", hash = "sha256:8766377b5339b354fc83195ee1d9879db2b1323ea485305c6932f97b1661334d", size = 7899633 },
    { url = "https://files.pythonhosted.org/packages/c4/d2/46c98e5aef3011efa56dd0fc0ffc9bba4fef236339352af5876f0027af03/maturin-1.8.7-py3-none-manylinux_2_17_armv7l.manylinux2014_armv7l.musllinux_1_1_armv7l.whl", hash = "sha256:987b4e821c5ec2b5c6d75f4fcb6141d6418188356c3ff229c67f58c11ae54ded", size = 7960920 },
    { url = "https://files.pythonhosted.org/packages/e4/b7/ec2dde6c5aefcf38279c6276a96f9351081f22174e9db56db394d0f32e67/maturin-1.8.7-py3-none-manylinux_2_17_ppc64le.manylinux2014_ppc64le.musllinux_1_1_ppc64le.whl", hash = "sha256:15ec5919b334e421e97623446907a3f994fc04427ab2c9e5eab5a461565e6ce3", size = 10155481 },
    { url = "https://files.pythonhosted.org/packages/35/38/ef38d4a7008068212f8d11643178e8b0291d7cdd047b47f449243be5e5cd/maturin-1.8.7-py3-none-manylinux_2_17_s390x.manylinux2014_s390x.whl", hash = "sha256:ec37762228b76d4763e0ad18f7d70d8dbe52298ecdb0737bb4fd383a49fc2f06", size = 8995379 },
    { url = "https://files.pythonhosted.org/packages/29/79/f1b64d1d0e11ca4eb24a8b82d0916bc0e3e477b8a6879e9a6bee93b731f3/maturin-1.8.7-py3-none-win32.whl", hash = "sha256:834c2f8029c1e19e272b360102eead74fdb6df93d1cb6e645d6aeaec86b532f6", size = 7261393 },
    { url = "https://files.pythonhosted.org/packages/53/1e/efc95e4cab8fbbede2f8d28481bae44eee4a43cfe456e78854ef9952ec6b/maturin-1.8.7-py3-none-win_amd64.whl", hash = "sha256:ef44ade7b2401ebbd4b0d268e4b953b4256295c827a21e806a51d29f629ab638", size = 8300461 },
    { url = "https://files.pythonhosted.org/packages/17/2b/270b772f31844aae4297f178e81d5890c259973dedc68a48084a36c34ec1/maturin-1.8.7-py3-none-win_arm64.whl", hash = "sha256:20813b2262661a403fc0c695e3d4836257f992927fa2234928eb3510b13de2cd", size = 6973691 },
]

[[package]]
name = "mergedeep"
version = "1.3.4"
source = { registry = "https://pypi.org/simple" }
sdist = { url = "https://files.pythonhosted.org/packages/3a/41/580bb4006e3ed0361b8151a01d324fb03f420815446c7def45d02f74c270/mergedeep-1.3.4.tar.gz", hash = "sha256:0096d52e9dad9939c3d975a774666af186eda617e6ca84df4c94dec30004f2a8", size = 4661 }
wheels = [
    { url = "https://files.pythonhosted.org/packages/2c/19/04f9b178c2d8a15b076c8b5140708fa6ffc5601fb6f1e975537072df5b2a/mergedeep-1.3.4-py3-none-any.whl", hash = "sha256:70775750742b25c0d8f36c55aed03d24c3384d17c951b3175d898bd778ef0307", size = 6354 },
]

[[package]]
name = "mkdocs"
version = "1.6.1"
source = { registry = "https://pypi.org/simple" }
dependencies = [
    { name = "click" },
    { name = "colorama", marker = "sys_platform == 'win32'" },
    { name = "ghp-import" },
    { name = "jinja2" },
    { name = "markdown" },
    { name = "markupsafe" },
    { name = "mergedeep" },
    { name = "mkdocs-get-deps" },
    { name = "packaging" },
    { name = "pathspec" },
    { name = "pyyaml" },
    { name = "pyyaml-env-tag" },
    { name = "watchdog" },
]
sdist = { url = "https://files.pythonhosted.org/packages/bc/c6/bbd4f061bd16b378247f12953ffcb04786a618ce5e904b8c5a01a0309061/mkdocs-1.6.1.tar.gz", hash = "sha256:7b432f01d928c084353ab39c57282f29f92136665bdd6abf7c1ec8d822ef86f2", size = 3889159 }
wheels = [
    { url = "https://files.pythonhosted.org/packages/22/5b/dbc6a8cddc9cfa9c4971d59fb12bb8d42e161b7e7f8cc89e49137c5b279c/mkdocs-1.6.1-py3-none-any.whl", hash = "sha256:db91759624d1647f3f34aa0c3f327dd2601beae39a366d6e064c03468d35c20e", size = 3864451 },
]

[[package]]
name = "mkdocs-autorefs"
version = "1.4.2"
source = { registry = "https://pypi.org/simple" }
dependencies = [
    { name = "markdown" },
    { name = "markupsafe" },
    { name = "mkdocs" },
]
sdist = { url = "https://files.pythonhosted.org/packages/47/0c/c9826f35b99c67fa3a7cddfa094c1a6c43fafde558c309c6e4403e5b37dc/mkdocs_autorefs-1.4.2.tar.gz", hash = "sha256:e2ebe1abd2b67d597ed19378c0fff84d73d1dbce411fce7a7cc6f161888b6749", size = 54961 }
wheels = [
    { url = "https://files.pythonhosted.org/packages/87/dc/fc063b78f4b769d1956319351704e23ebeba1e9e1d6a41b4b602325fd7e4/mkdocs_autorefs-1.4.2-py3-none-any.whl", hash = "sha256:83d6d777b66ec3c372a1aad4ae0cf77c243ba5bcda5bf0c6b8a2c5e7a3d89f13", size = 24969 },
]

[[package]]
name = "mkdocs-get-deps"
version = "0.2.0"
source = { registry = "https://pypi.org/simple" }
dependencies = [
    { name = "mergedeep" },
    { name = "platformdirs" },
    { name = "pyyaml" },
]
sdist = { url = "https://files.pythonhosted.org/packages/98/f5/ed29cd50067784976f25ed0ed6fcd3c2ce9eb90650aa3b2796ddf7b6870b/mkdocs_get_deps-0.2.0.tar.gz", hash = "sha256:162b3d129c7fad9b19abfdcb9c1458a651628e4b1dea628ac68790fb3061c60c", size = 10239 }
wheels = [
    { url = "https://files.pythonhosted.org/packages/9f/d4/029f984e8d3f3b6b726bd33cafc473b75e9e44c0f7e80a5b29abc466bdea/mkdocs_get_deps-0.2.0-py3-none-any.whl", hash = "sha256:2bf11d0b133e77a0dd036abeeb06dec8775e46efa526dc70667d8863eefc6134", size = 9521 },
]

[[package]]
name = "mkdocs-material"
version = "9.6.14"
source = { registry = "https://pypi.org/simple" }
dependencies = [
    { name = "babel" },
    { name = "backrefs" },
    { name = "colorama" },
    { name = "jinja2" },
    { name = "markdown" },
    { name = "mkdocs" },
    { name = "mkdocs-material-extensions" },
    { name = "paginate" },
    { name = "pygments" },
    { name = "pymdown-extensions" },
    { name = "requests" },
]
sdist = { url = "https://files.pythonhosted.org/packages/b3/fa/0101de32af88f87cf5cc23ad5f2e2030d00995f74e616306513431b8ab4b/mkdocs_material-9.6.14.tar.gz", hash = "sha256:39d795e90dce6b531387c255bd07e866e027828b7346d3eba5ac3de265053754", size = 3951707 }
wheels = [
    { url = "https://files.pythonhosted.org/packages/3a/a1/7fdb959ad592e013c01558822fd3c22931a95a0f08cf0a7c36da13a5b2b5/mkdocs_material-9.6.14-py3-none-any.whl", hash = "sha256:3b9cee6d3688551bf7a8e8f41afda97a3c39a12f0325436d76c86706114b721b", size = 8703767 },
]

[[package]]
name = "mkdocs-material-extensions"
version = "1.3.1"
source = { registry = "https://pypi.org/simple" }
sdist = { url = "https://files.pythonhosted.org/packages/79/9b/9b4c96d6593b2a541e1cb8b34899a6d021d208bb357042823d4d2cabdbe7/mkdocs_material_extensions-1.3.1.tar.gz", hash = "sha256:10c9511cea88f568257f960358a467d12b970e1f7b2c0e5fb2bb48cab1928443", size = 11847 }
wheels = [
    { url = "https://files.pythonhosted.org/packages/5b/54/662a4743aa81d9582ee9339d4ffa3c8fd40a4965e033d77b9da9774d3960/mkdocs_material_extensions-1.3.1-py3-none-any.whl", hash = "sha256:adff8b62700b25cb77b53358dad940f3ef973dd6db797907c49e3c2ef3ab4e31", size = 8728 },
]

[[package]]
name = "mkdocstrings"
version = "0.27.0"
source = { registry = "https://pypi.org/simple" }
dependencies = [
    { name = "click" },
    { name = "jinja2" },
    { name = "markdown" },
    { name = "markupsafe" },
    { name = "mkdocs" },
    { name = "mkdocs-autorefs" },
    { name = "platformdirs" },
    { name = "pymdown-extensions" },
]
sdist = { url = "https://files.pythonhosted.org/packages/e2/5a/5de70538c2cefae7ac3a15b5601e306ef3717290cb2aab11d51cbbc2d1c0/mkdocstrings-0.27.0.tar.gz", hash = "sha256:16adca6d6b0a1f9e0c07ff0b02ced8e16f228a9d65a37c063ec4c14d7b76a657", size = 94830 }
wheels = [
    { url = "https://files.pythonhosted.org/packages/cd/10/4c27c3063c2b3681a4b7942f8dbdeb4fa34fecb2c19b594e7345ebf4f86f/mkdocstrings-0.27.0-py3-none-any.whl", hash = "sha256:6ceaa7ea830770959b55a16203ac63da24badd71325b96af950e59fd37366332", size = 30658 },
]

[package.optional-dependencies]
python = [
    { name = "mkdocstrings-python" },
]

[[package]]
name = "mkdocstrings-python"
version = "1.13.0"
source = { registry = "https://pypi.org/simple" }
dependencies = [
    { name = "griffe" },
    { name = "mkdocs-autorefs" },
    { name = "mkdocstrings" },
]
sdist = { url = "https://files.pythonhosted.org/packages/ab/ae/32703e35d74040051c672400fd9f5f2b48a6ea094f5071dd8a0e3be35322/mkdocstrings_python-1.13.0.tar.gz", hash = "sha256:2dbd5757e8375b9720e81db16f52f1856bf59905428fd7ef88005d1370e2f64c", size = 185697 }
wheels = [
    { url = "https://files.pythonhosted.org/packages/51/23/d02d86553327296c3bf369d444194ea83410cce8f0e690565264f37f3261/mkdocstrings_python-1.13.0-py3-none-any.whl", hash = "sha256:b88bbb207bab4086434743849f8e796788b373bd32e7bfefbf8560ac45d88f97", size = 112254 },
]

[[package]]
name = "moteus"
version = "0.3.87"
source = { registry = "https://pypi.org/simple" }
dependencies = [
    { name = "importlib-metadata" },
    { name = "numpy" },
    { name = "pyelftools" },
    { name = "pyserial" },
    { name = "python-can" },
    { name = "pywin32", marker = "sys_platform == 'win32'" },
    { name = "scipy", version = "1.15.3", source = { registry = "https://pypi.org/simple" }, marker = "python_full_version < '3.11'" },
    { name = "scipy", version = "1.16.0", source = { registry = "https://pypi.org/simple" }, marker = "python_full_version >= '3.11'" },
]
sdist = { url = "https://files.pythonhosted.org/packages/a4/49/dc3b7fee0da3a2f121296044b033496bc77312daa458480b5092419039b0/moteus-0.3.87.tar.gz", hash = "sha256:988f264c330a17d63219c49dd2365bdaff97156be3ab6c5eaa204b45dca621e8", size = 53195 }
wheels = [
    { url = "https://files.pythonhosted.org/packages/a7/a6/2d7c867b5f75b474675d1ef11d2edb46d4bb460c853cbf6ae89d47e2e84c/moteus-0.3.87-py3-none-any.whl", hash = "sha256:c7be68e527fdf64a3a12446d736b1008bfca211a6928b79a3abcf2fb1af17e49", size = 61481 },
]

[[package]]
name = "moteus-pi3hat"
version = "0.3.30"
source = { registry = "https://pypi.org/simple" }
dependencies = [
    { name = "moteus" },
]
wheels = [
    { url = "https://files.pythonhosted.org/packages/2b/10/2173b5ef3c1fba67aa0d631713d8fc0b24bd80cbeb9f601334ce33512a9e/moteus_pi3hat-0.3.30-cp310-cp310-manylinux_2_17_aarch64.whl", hash = "sha256:cf318ec718b45b6af4f2141ce28d32a78cc5774417beb3c55152299f8b05b659", size = 394435 },
    { url = "https://files.pythonhosted.org/packages/bd/11/37b6eec1450668d313df9bef353a90e601d0a42418c722876bb9caec6ffc/moteus_pi3hat-0.3.30-cp310-cp310-manylinux_2_17_armv7l.whl", hash = "sha256:293899d804a21050c0f99455ee1b12d396e17b167b9c3f1c0c688a906ae3a0c7", size = 395952 },
    { url = "https://files.pythonhosted.org/packages/74/48/a2ffcdf299bbb777a34f2426732cab2a73678b8c08d48091572ac0a7c58c/moteus_pi3hat-0.3.30-cp311-cp311-manylinux_2_17_aarch64.whl", hash = "sha256:b5ffc7f0c78995072b2a3e33e3d67f427fc3f870683baa256d9c3bf02712685f", size = 396158 },
    { url = "https://files.pythonhosted.org/packages/d1/f3/30fea50307f8a487d6a41c979aea416577a40fae13d90eb6bed7dbba00a1/moteus_pi3hat-0.3.30-cp311-cp311-manylinux_2_17_armv7l.whl", hash = "sha256:3e83e017559ca81fc76559a551cb68c07c365a5d30005d55bd797a186fe941f7", size = 397153 },
    { url = "https://files.pythonhosted.org/packages/87/bd/6e0b3d326698c5ec66aaf5b8691b0fcc1d243c1ca0c6c16a46891439d7cb/moteus_pi3hat-0.3.30-cp312-cp312-manylinux_2_17_aarch64.whl", hash = "sha256:c75bbf96f88439aef062414bcc9cde78227d1eb10b47d5a2c7df7e3cae299c0e", size = 394087 },
    { url = "https://files.pythonhosted.org/packages/8e/bb/bdbfd68109c4c24b190196ae4611e28591c9b602580cb35f318476b2024f/moteus_pi3hat-0.3.30-cp312-cp312-manylinux_2_17_armv7l.whl", hash = "sha256:0c18f4c9a97507e0e3907af5eb2b31a8aced9ab51986dc185ef7b7e6f783e35d", size = 398357 },
    { url = "https://files.pythonhosted.org/packages/ab/c4/646b653e547298f53d249533355799b896b5d4d2eb4ade513f64aea667e4/moteus_pi3hat-0.3.30-cp37-abi3-linux_armv7l.whl", hash = "sha256:180d07cdc1e4ad168602725239c219de0efa0c4ef7909e971b9da1da9cba2fa1", size = 393849 },
    { url = "https://files.pythonhosted.org/packages/27/81/c9d2b97a91b757e92494080647c549e8f00393367ed381043eae3c3c220a/moteus_pi3hat-0.3.30-cp37-abi3-manylinux_2_17_aarch64.whl", hash = "sha256:a1c88daa3b7d019ba49adfa88ac3f10cb1357a063928b3e90dcb7dc1314b105b", size = 393618 },
]

[[package]]
name = "msgpack"
version = "1.1.1"
source = { registry = "https://pypi.org/simple" }
sdist = { url = "https://files.pythonhosted.org/packages/45/b1/ea4f68038a18c77c9467400d166d74c4ffa536f34761f7983a104357e614/msgpack-1.1.1.tar.gz", hash = "sha256:77b79ce34a2bdab2594f490c8e80dd62a02d650b91a75159a63ec413b8d104cd", size = 173555 }
wheels = [
    { url = "https://files.pythonhosted.org/packages/33/52/f30da112c1dc92cf64f57d08a273ac771e7b29dea10b4b30369b2d7e8546/msgpack-1.1.1-cp310-cp310-macosx_10_9_x86_64.whl", hash = "sha256:353b6fc0c36fde68b661a12949d7d49f8f51ff5fa019c1e47c87c4ff34b080ed", size = 81799 },
    { url = "https://files.pythonhosted.org/packages/e4/35/7bfc0def2f04ab4145f7f108e3563f9b4abae4ab0ed78a61f350518cc4d2/msgpack-1.1.1-cp310-cp310-macosx_11_0_arm64.whl", hash = "sha256:79c408fcf76a958491b4e3b103d1c417044544b68e96d06432a189b43d1215c8", size = 78278 },
    { url = "https://files.pythonhosted.org/packages/e8/c5/df5d6c1c39856bc55f800bf82778fd4c11370667f9b9e9d51b2f5da88f20/msgpack-1.1.1-cp310-cp310-manylinux_2_17_aarch64.manylinux2014_aarch64.whl", hash = "sha256:78426096939c2c7482bf31ef15ca219a9e24460289c00dd0b94411040bb73ad2", size = 402805 },
    { url = "https://files.pythonhosted.org/packages/20/8e/0bb8c977efecfe6ea7116e2ed73a78a8d32a947f94d272586cf02a9757db/msgpack-1.1.1-cp310-cp310-manylinux_2_17_x86_64.manylinux2014_x86_64.whl", hash = "sha256:8b17ba27727a36cb73aabacaa44b13090feb88a01d012c0f4be70c00f75048b4", size = 408642 },
    { url = "https://files.pythonhosted.org/packages/59/a1/731d52c1aeec52006be6d1f8027c49fdc2cfc3ab7cbe7c28335b2910d7b6/msgpack-1.1.1-cp310-cp310-manylinux_2_5_i686.manylinux1_i686.manylinux_2_17_i686.manylinux2014_i686.whl", hash = "sha256:7a17ac1ea6ec3c7687d70201cfda3b1e8061466f28f686c24f627cae4ea8efd0", size = 395143 },
    { url = "https://files.pythonhosted.org/packages/2b/92/b42911c52cda2ba67a6418ffa7d08969edf2e760b09015593c8a8a27a97d/msgpack-1.1.1-cp310-cp310-musllinux_1_2_aarch64.whl", hash = "sha256:88d1e966c9235c1d4e2afac21ca83933ba59537e2e2727a999bf3f515ca2af26", size = 395986 },
    { url = "https://files.pythonhosted.org/packages/61/dc/8ae165337e70118d4dab651b8b562dd5066dd1e6dd57b038f32ebc3e2f07/msgpack-1.1.1-cp310-cp310-musllinux_1_2_i686.whl", hash = "sha256:f6d58656842e1b2ddbe07f43f56b10a60f2ba5826164910968f5933e5178af75", size = 402682 },
    { url = "https://files.pythonhosted.org/packages/58/27/555851cb98dcbd6ce041df1eacb25ac30646575e9cd125681aa2f4b1b6f1/msgpack-1.1.1-cp310-cp310-musllinux_1_2_x86_64.whl", hash = "sha256:96decdfc4adcbc087f5ea7ebdcfd3dee9a13358cae6e81d54be962efc38f6338", size = 406368 },
    { url = "https://files.pythonhosted.org/packages/7f/83/97f24bf9848af23fe2ba04380388216defc49a8af6da0c28cc636d722502/msgpack-1.1.1-cp311-cp311-macosx_10_9_x86_64.whl", hash = "sha256:71ef05c1726884e44f8b1d1773604ab5d4d17729d8491403a705e649116c9558", size = 82728 },
    { url = "https://files.pythonhosted.org/packages/aa/7f/2eaa388267a78401f6e182662b08a588ef4f3de6f0eab1ec09736a7aaa2b/msgpack-1.1.1-cp311-cp311-macosx_11_0_arm64.whl", hash = "sha256:36043272c6aede309d29d56851f8841ba907a1a3d04435e43e8a19928e243c1d", size = 79279 },
    { url = "https://files.pythonhosted.org/packages/f8/46/31eb60f4452c96161e4dfd26dbca562b4ec68c72e4ad07d9566d7ea35e8a/msgpack-1.1.1-cp311-cp311-manylinux_2_17_aarch64.manylinux2014_aarch64.whl", hash = "sha256:a32747b1b39c3ac27d0670122b57e6e57f28eefb725e0b625618d1b59bf9d1e0", size = 423859 },
    { url = "https://files.pythonhosted.org/packages/45/16/a20fa8c32825cc7ae8457fab45670c7a8996d7746ce80ce41cc51e3b2bd7/msgpack-1.1.1-cp311-cp311-manylinux_2_17_x86_64.manylinux2014_x86_64.whl", hash = "sha256:8a8b10fdb84a43e50d38057b06901ec9da52baac6983d3f709d8507f3889d43f", size = 429975 },
    { url = "https://files.pythonhosted.org/packages/86/ea/6c958e07692367feeb1a1594d35e22b62f7f476f3c568b002a5ea09d443d/msgpack-1.1.1-cp311-cp311-manylinux_2_5_i686.manylinux1_i686.manylinux_2_17_i686.manylinux2014_i686.whl", hash = "sha256:ba0c325c3f485dc54ec298d8b024e134acf07c10d494ffa24373bea729acf704", size = 413528 },
    { url = "https://files.pythonhosted.org/packages/75/05/ac84063c5dae79722bda9f68b878dc31fc3059adb8633c79f1e82c2cd946/msgpack-1.1.1-cp311-cp311-musllinux_1_2_aarch64.whl", hash = "sha256:88daaf7d146e48ec71212ce21109b66e06a98e5e44dca47d853cbfe171d6c8d2", size = 413338 },
    { url = "https://files.pythonhosted.org/packages/69/e8/fe86b082c781d3e1c09ca0f4dacd457ede60a13119b6ce939efe2ea77b76/msgpack-1.1.1-cp311-cp311-musllinux_1_2_i686.whl", hash = "sha256:d8b55ea20dc59b181d3f47103f113e6f28a5e1c89fd5b67b9140edb442ab67f2", size = 422658 },
    { url = "https://files.pythonhosted.org/packages/3b/2b/bafc9924df52d8f3bb7c00d24e57be477f4d0f967c0a31ef5e2225e035c7/msgpack-1.1.1-cp311-cp311-musllinux_1_2_x86_64.whl", hash = "sha256:4a28e8072ae9779f20427af07f53bbb8b4aa81151054e882aee333b158da8752", size = 427124 },
    { url = "https://files.pythonhosted.org/packages/e3/26/389b9c593eda2b8551b2e7126ad3a06af6f9b44274eb3a4f054d48ff7e47/msgpack-1.1.1-cp312-cp312-macosx_10_13_x86_64.whl", hash = "sha256:ae497b11f4c21558d95de9f64fff7053544f4d1a17731c866143ed6bb4591238", size = 82359 },
    { url = "https://files.pythonhosted.org/packages/ab/65/7d1de38c8a22cf8b1551469159d4b6cf49be2126adc2482de50976084d78/msgpack-1.1.1-cp312-cp312-macosx_11_0_arm64.whl", hash = "sha256:33be9ab121df9b6b461ff91baac6f2731f83d9b27ed948c5b9d1978ae28bf157", size = 79172 },
    { url = "https://files.pythonhosted.org/packages/0f/bd/cacf208b64d9577a62c74b677e1ada005caa9b69a05a599889d6fc2ab20a/msgpack-1.1.1-cp312-cp312-manylinux_2_17_aarch64.manylinux2014_aarch64.whl", hash = "sha256:6f64ae8fe7ffba251fecb8408540c34ee9df1c26674c50c4544d72dbf792e5ce", size = 425013 },
    { url = "https://files.pythonhosted.org/packages/4d/ec/fd869e2567cc9c01278a736cfd1697941ba0d4b81a43e0aa2e8d71dab208/msgpack-1.1.1-cp312-cp312-manylinux_2_17_x86_64.manylinux2014_x86_64.whl", hash = "sha256:a494554874691720ba5891c9b0b39474ba43ffb1aaf32a5dac874effb1619e1a", size = 426905 },
    { url = "https://files.pythonhosted.org/packages/55/2a/35860f33229075bce803a5593d046d8b489d7ba2fc85701e714fc1aaf898/msgpack-1.1.1-cp312-cp312-manylinux_2_5_i686.manylinux1_i686.manylinux_2_17_i686.manylinux2014_i686.whl", hash = "sha256:cb643284ab0ed26f6957d969fe0dd8bb17beb567beb8998140b5e38a90974f6c", size = 407336 },
    { url = "https://files.pythonhosted.org/packages/8c/16/69ed8f3ada150bf92745fb4921bd621fd2cdf5a42e25eb50bcc57a5328f0/msgpack-1.1.1-cp312-cp312-musllinux_1_2_aarch64.whl", hash = "sha256:d275a9e3c81b1093c060c3837e580c37f47c51eca031f7b5fb76f7b8470f5f9b", size = 409485 },
    { url = "https://files.pythonhosted.org/packages/c6/b6/0c398039e4c6d0b2e37c61d7e0e9d13439f91f780686deb8ee64ecf1ae71/msgpack-1.1.1-cp312-cp312-musllinux_1_2_i686.whl", hash = "sha256:4fd6b577e4541676e0cc9ddc1709d25014d3ad9a66caa19962c4f5de30fc09ef", size = 412182 },
    { url = "https://files.pythonhosted.org/packages/b8/d0/0cf4a6ecb9bc960d624c93effaeaae75cbf00b3bc4a54f35c8507273cda1/msgpack-1.1.1-cp312-cp312-musllinux_1_2_x86_64.whl", hash = "sha256:bb29aaa613c0a1c40d1af111abf025f1732cab333f96f285d6a93b934738a68a", size = 419883 },
    { url = "https://files.pythonhosted.org/packages/a1/38/561f01cf3577430b59b340b51329803d3a5bf6a45864a55f4ef308ac11e3/msgpack-1.1.1-cp313-cp313-macosx_10_13_x86_64.whl", hash = "sha256:3765afa6bd4832fc11c3749be4ba4b69a0e8d7b728f78e68120a157a4c5d41f0", size = 81677 },
    { url = "https://files.pythonhosted.org/packages/09/48/54a89579ea36b6ae0ee001cba8c61f776451fad3c9306cd80f5b5c55be87/msgpack-1.1.1-cp313-cp313-macosx_11_0_arm64.whl", hash = "sha256:8ddb2bcfd1a8b9e431c8d6f4f7db0773084e107730ecf3472f1dfe9ad583f3d9", size = 78603 },
    { url = "https://files.pythonhosted.org/packages/a0/60/daba2699b308e95ae792cdc2ef092a38eb5ee422f9d2fbd4101526d8a210/msgpack-1.1.1-cp313-cp313-manylinux_2_17_aarch64.manylinux2014_aarch64.whl", hash = "sha256:196a736f0526a03653d829d7d4c5500a97eea3648aebfd4b6743875f28aa2af8", size = 420504 },
    { url = "https://files.pythonhosted.org/packages/20/22/2ebae7ae43cd8f2debc35c631172ddf14e2a87ffcc04cf43ff9df9fff0d3/msgpack-1.1.1-cp313-cp313-manylinux_2_17_x86_64.manylinux2014_x86_64.whl", hash = "sha256:9d592d06e3cc2f537ceeeb23d38799c6ad83255289bb84c2e5792e5a8dea268a", size = 423749 },
    { url = "https://files.pythonhosted.org/packages/40/1b/54c08dd5452427e1179a40b4b607e37e2664bca1c790c60c442c8e972e47/msgpack-1.1.1-cp313-cp313-manylinux_2_5_i686.manylinux1_i686.manylinux_2_17_i686.manylinux2014_i686.whl", hash = "sha256:4df2311b0ce24f06ba253fda361f938dfecd7b961576f9be3f3fbd60e87130ac", size = 404458 },
    { url = "https://files.pythonhosted.org/packages/2e/60/6bb17e9ffb080616a51f09928fdd5cac1353c9becc6c4a8abd4e57269a16/msgpack-1.1.1-cp313-cp313-musllinux_1_2_aarch64.whl", hash = "sha256:e4141c5a32b5e37905b5940aacbc59739f036930367d7acce7a64e4dec1f5e0b", size = 405976 },
    { url = "https://files.pythonhosted.org/packages/ee/97/88983e266572e8707c1f4b99c8fd04f9eb97b43f2db40e3172d87d8642db/msgpack-1.1.1-cp313-cp313-musllinux_1_2_i686.whl", hash = "sha256:b1ce7f41670c5a69e1389420436f41385b1aa2504c3b0c30620764b15dded2e7", size = 408607 },
    { url = "https://files.pythonhosted.org/packages/bc/66/36c78af2efaffcc15a5a61ae0df53a1d025f2680122e2a9eb8442fed3ae4/msgpack-1.1.1-cp313-cp313-musllinux_1_2_x86_64.whl", hash = "sha256:4147151acabb9caed4e474c3344181e91ff7a388b888f1e19ea04f7e73dc7ad5", size = 424172 },
]

[[package]]
name = "mypy"
version = "1.16.1"
source = { registry = "https://pypi.org/simple" }
dependencies = [
    { name = "mypy-extensions" },
    { name = "pathspec" },
    { name = "tomli", marker = "python_full_version < '3.11'" },
    { name = "typing-extensions" },
]
sdist = { url = "https://files.pythonhosted.org/packages/81/69/92c7fa98112e4d9eb075a239caa4ef4649ad7d441545ccffbd5e34607cbb/mypy-1.16.1.tar.gz", hash = "sha256:6bd00a0a2094841c5e47e7374bb42b83d64c527a502e3334e1173a0c24437bab", size = 3324747 }
wheels = [
    { url = "https://files.pythonhosted.org/packages/8e/12/2bf23a80fcef5edb75de9a1e295d778e0f46ea89eb8b115818b663eff42b/mypy-1.16.1-cp310-cp310-macosx_10_9_x86_64.whl", hash = "sha256:b4f0fed1022a63c6fec38f28b7fc77fca47fd490445c69d0a66266c59dd0b88a", size = 10958644 },
    { url = "https://files.pythonhosted.org/packages/08/50/bfe47b3b278eacf348291742fd5e6613bbc4b3434b72ce9361896417cfe5/mypy-1.16.1-cp310-cp310-macosx_11_0_arm64.whl", hash = "sha256:86042bbf9f5a05ea000d3203cf87aa9d0ccf9a01f73f71c58979eb9249f46d72", size = 10087033 },
    { url = "https://files.pythonhosted.org/packages/21/de/40307c12fe25675a0776aaa2cdd2879cf30d99eec91b898de00228dc3ab5/mypy-1.16.1-cp310-cp310-manylinux_2_17_aarch64.manylinux2014_aarch64.manylinux_2_28_aarch64.whl", hash = "sha256:ea7469ee5902c95542bea7ee545f7006508c65c8c54b06dc2c92676ce526f3ea", size = 11875645 },
    { url = "https://files.pythonhosted.org/packages/a6/d8/85bdb59e4a98b7a31495bd8f1a4445d8ffc86cde4ab1f8c11d247c11aedc/mypy-1.16.1-cp310-cp310-manylinux_2_17_x86_64.manylinux2014_x86_64.manylinux_2_28_x86_64.whl", hash = "sha256:352025753ef6a83cb9e7f2427319bb7875d1fdda8439d1e23de12ab164179574", size = 12616986 },
    { url = "https://files.pythonhosted.org/packages/0e/d0/bb25731158fa8f8ee9e068d3e94fcceb4971fedf1424248496292512afe9/mypy-1.16.1-cp310-cp310-musllinux_1_2_x86_64.whl", hash = "sha256:ff9fa5b16e4c1364eb89a4d16bcda9987f05d39604e1e6c35378a2987c1aac2d", size = 12878632 },
    { url = "https://files.pythonhosted.org/packages/2d/11/822a9beb7a2b825c0cb06132ca0a5183f8327a5e23ef89717c9474ba0bc6/mypy-1.16.1-cp310-cp310-win_amd64.whl", hash = "sha256:1256688e284632382f8f3b9e2123df7d279f603c561f099758e66dd6ed4e8bd6", size = 9484391 },
    { url = "https://files.pythonhosted.org/packages/9a/61/ec1245aa1c325cb7a6c0f8570a2eee3bfc40fa90d19b1267f8e50b5c8645/mypy-1.16.1-cp311-cp311-macosx_10_9_x86_64.whl", hash = "sha256:472e4e4c100062488ec643f6162dd0d5208e33e2f34544e1fc931372e806c0cc", size = 10890557 },
    { url = "https://files.pythonhosted.org/packages/6b/bb/6eccc0ba0aa0c7a87df24e73f0ad34170514abd8162eb0c75fd7128171fb/mypy-1.16.1-cp311-cp311-macosx_11_0_arm64.whl", hash = "sha256:ea16e2a7d2714277e349e24d19a782a663a34ed60864006e8585db08f8ad1782", size = 10012921 },
    { url = "https://files.pythonhosted.org/packages/5f/80/b337a12e2006715f99f529e732c5f6a8c143bb58c92bb142d5ab380963a5/mypy-1.16.1-cp311-cp311-manylinux_2_17_aarch64.manylinux2014_aarch64.manylinux_2_28_aarch64.whl", hash = "sha256:08e850ea22adc4d8a4014651575567b0318ede51e8e9fe7a68f25391af699507", size = 11802887 },
    { url = "https://files.pythonhosted.org/packages/d9/59/f7af072d09793d581a745a25737c7c0a945760036b16aeb620f658a017af/mypy-1.16.1-cp311-cp311-manylinux_2_17_x86_64.manylinux2014_x86_64.manylinux_2_28_x86_64.whl", hash = "sha256:22d76a63a42619bfb90122889b903519149879ddbf2ba4251834727944c8baca", size = 12531658 },
    { url = "https://files.pythonhosted.org/packages/82/c4/607672f2d6c0254b94a646cfc45ad589dd71b04aa1f3d642b840f7cce06c/mypy-1.16.1-cp311-cp311-musllinux_1_2_x86_64.whl", hash = "sha256:2c7ce0662b6b9dc8f4ed86eb7a5d505ee3298c04b40ec13b30e572c0e5ae17c4", size = 12732486 },
    { url = "https://files.pythonhosted.org/packages/b6/5e/136555ec1d80df877a707cebf9081bd3a9f397dedc1ab9750518d87489ec/mypy-1.16.1-cp311-cp311-win_amd64.whl", hash = "sha256:211287e98e05352a2e1d4e8759c5490925a7c784ddc84207f4714822f8cf99b6", size = 9479482 },
    { url = "https://files.pythonhosted.org/packages/b4/d6/39482e5fcc724c15bf6280ff5806548c7185e0c090712a3736ed4d07e8b7/mypy-1.16.1-cp312-cp312-macosx_10_13_x86_64.whl", hash = "sha256:af4792433f09575d9eeca5c63d7d90ca4aeceda9d8355e136f80f8967639183d", size = 11066493 },
    { url = "https://files.pythonhosted.org/packages/e6/e5/26c347890efc6b757f4d5bb83f4a0cf5958b8cf49c938ac99b8b72b420a6/mypy-1.16.1-cp312-cp312-macosx_11_0_arm64.whl", hash = "sha256:66df38405fd8466ce3517eda1f6640611a0b8e70895e2a9462d1d4323c5eb4b9", size = 10081687 },
    { url = "https://files.pythonhosted.org/packages/44/c7/b5cb264c97b86914487d6a24bd8688c0172e37ec0f43e93b9691cae9468b/mypy-1.16.1-cp312-cp312-manylinux_2_17_aarch64.manylinux2014_aarch64.manylinux_2_28_aarch64.whl", hash = "sha256:44e7acddb3c48bd2713994d098729494117803616e116032af192871aed80b79", size = 11839723 },
    { url = "https://files.pythonhosted.org/packages/15/f8/491997a9b8a554204f834ed4816bda813aefda31cf873bb099deee3c9a99/mypy-1.16.1-cp312-cp312-manylinux_2_17_x86_64.manylinux2014_x86_64.manylinux_2_28_x86_64.whl", hash = "sha256:0ab5eca37b50188163fa7c1b73c685ac66c4e9bdee4a85c9adac0e91d8895e15", size = 12722980 },
    { url = "https://files.pythonhosted.org/packages/df/f0/2bd41e174b5fd93bc9de9a28e4fb673113633b8a7f3a607fa4a73595e468/mypy-1.16.1-cp312-cp312-musllinux_1_2_x86_64.whl", hash = "sha256:dedb6229b2c9086247e21a83c309754b9058b438704ad2f6807f0d8227f6ebdd", size = 12903328 },
    { url = "https://files.pythonhosted.org/packages/61/81/5572108a7bec2c46b8aff7e9b524f371fe6ab5efb534d38d6b37b5490da8/mypy-1.16.1-cp312-cp312-win_amd64.whl", hash = "sha256:1f0435cf920e287ff68af3d10a118a73f212deb2ce087619eb4e648116d1fe9b", size = 9562321 },
    { url = "https://files.pythonhosted.org/packages/28/e3/96964af4a75a949e67df4b95318fe2b7427ac8189bbc3ef28f92a1c5bc56/mypy-1.16.1-cp313-cp313-macosx_10_13_x86_64.whl", hash = "sha256:ddc91eb318c8751c69ddb200a5937f1232ee8efb4e64e9f4bc475a33719de438", size = 11063480 },
    { url = "https://files.pythonhosted.org/packages/f5/4d/cd1a42b8e5be278fab7010fb289d9307a63e07153f0ae1510a3d7b703193/mypy-1.16.1-cp313-cp313-macosx_11_0_arm64.whl", hash = "sha256:87ff2c13d58bdc4bbe7dc0dedfe622c0f04e2cb2a492269f3b418df2de05c536", size = 10090538 },
    { url = "https://files.pythonhosted.org/packages/c9/4f/c3c6b4b66374b5f68bab07c8cabd63a049ff69796b844bc759a0ca99bb2a/mypy-1.16.1-cp313-cp313-manylinux_2_17_aarch64.manylinux2014_aarch64.manylinux_2_28_aarch64.whl", hash = "sha256:0a7cfb0fe29fe5a9841b7c8ee6dffb52382c45acdf68f032145b75620acfbd6f", size = 11836839 },
    { url = "https://files.pythonhosted.org/packages/b4/7e/81ca3b074021ad9775e5cb97ebe0089c0f13684b066a750b7dc208438403/mypy-1.16.1-cp313-cp313-manylinux_2_17_x86_64.manylinux2014_x86_64.manylinux_2_28_x86_64.whl", hash = "sha256:051e1677689c9d9578b9c7f4d206d763f9bbd95723cd1416fad50db49d52f359", size = 12715634 },
    { url = "https://files.pythonhosted.org/packages/e9/95/bdd40c8be346fa4c70edb4081d727a54d0a05382d84966869738cfa8a497/mypy-1.16.1-cp313-cp313-musllinux_1_2_x86_64.whl", hash = "sha256:d5d2309511cc56c021b4b4e462907c2b12f669b2dbeb68300110ec27723971be", size = 12895584 },
    { url = "https://files.pythonhosted.org/packages/5a/fd/d486a0827a1c597b3b48b1bdef47228a6e9ee8102ab8c28f944cb83b65dc/mypy-1.16.1-cp313-cp313-win_amd64.whl", hash = "sha256:4f58ac32771341e38a853c5d0ec0dfe27e18e27da9cdb8bbc882d2249c71a3ee", size = 9573886 },
    { url = "https://files.pythonhosted.org/packages/cf/d3/53e684e78e07c1a2bf7105715e5edd09ce951fc3f47cf9ed095ec1b7a037/mypy-1.16.1-py3-none-any.whl", hash = "sha256:5fc2ac4027d0ef28d6ba69a0343737a23c4d1b83672bf38d1fe237bdc0643b37", size = 2265923 },
]

[[package]]
name = "mypy-extensions"
version = "1.1.0"
source = { registry = "https://pypi.org/simple" }
sdist = { url = "https://files.pythonhosted.org/packages/a2/6e/371856a3fb9d31ca8dac321cda606860fa4548858c0cc45d9d1d4ca2628b/mypy_extensions-1.1.0.tar.gz", hash = "sha256:52e68efc3284861e772bbcd66823fde5ae21fd2fdb51c62a211403730b916558", size = 6343 }
wheels = [
    { url = "https://files.pythonhosted.org/packages/79/7b/2c79738432f5c924bef5071f933bcc9efd0473bac3b4aa584a6f7c1c8df8/mypy_extensions-1.1.0-py3-none-any.whl", hash = "sha256:1be4cccdb0f2482337c4743e60421de3a356cd97508abadd57d47403e94f5505", size = 4963 },
]

[[package]]
name = "nodeenv"
version = "1.9.1"
source = { registry = "https://pypi.org/simple" }
sdist = { url = "https://files.pythonhosted.org/packages/43/16/fc88b08840de0e0a72a2f9d8c6bae36be573e475a6326ae854bcc549fc45/nodeenv-1.9.1.tar.gz", hash = "sha256:6ec12890a2dab7946721edbfbcd91f3319c6ccc9aec47be7c7e6b7011ee6645f", size = 47437 }
wheels = [
    { url = "https://files.pythonhosted.org/packages/d2/1d/1b658dbd2b9fa9c4c9f32accbfc0205d532c8c6194dc0f2a4c0428e7128a/nodeenv-1.9.1-py2.py3-none-any.whl", hash = "sha256:ba11c9782d29c27c70ffbdda2d7415098754709be8a7056d79a737cd901155c9", size = 22314 },
]

[[package]]
name = "numpy"
version = "1.26.4"
source = { registry = "https://pypi.org/simple" }
sdist = { url = "https://files.pythonhosted.org/packages/65/6e/09db70a523a96d25e115e71cc56a6f9031e7b8cd166c1ac8438307c14058/numpy-1.26.4.tar.gz", hash = "sha256:2a02aba9ed12e4ac4eb3ea9421c420301a0c6460d9830d74a9df87efa4912010", size = 15786129 }
wheels = [
    { url = "https://files.pythonhosted.org/packages/a7/94/ace0fdea5241a27d13543ee117cbc65868e82213fb31a8eb7fe9ff23f313/numpy-1.26.4-cp310-cp310-macosx_10_9_x86_64.whl", hash = "sha256:9ff0f4f29c51e2803569d7a51c2304de5554655a60c5d776e35b4a41413830d0", size = 20631468 },
    { url = "https://files.pythonhosted.org/packages/20/f7/b24208eba89f9d1b58c1668bc6c8c4fd472b20c45573cb767f59d49fb0f6/numpy-1.26.4-cp310-cp310-macosx_11_0_arm64.whl", hash = "sha256:2e4ee3380d6de9c9ec04745830fd9e2eccb3e6cf790d39d7b98ffd19b0dd754a", size = 13966411 },
    { url = "https://files.pythonhosted.org/packages/fc/a5/4beee6488160798683eed5bdb7eead455892c3b4e1f78d79d8d3f3b084ac/numpy-1.26.4-cp310-cp310-manylinux_2_17_aarch64.manylinux2014_aarch64.whl", hash = "sha256:d209d8969599b27ad20994c8e41936ee0964e6da07478d6c35016bc386b66ad4", size = 14219016 },
    { url = "https://files.pythonhosted.org/packages/4b/d7/ecf66c1cd12dc28b4040b15ab4d17b773b87fa9d29ca16125de01adb36cd/numpy-1.26.4-cp310-cp310-manylinux_2_17_x86_64.manylinux2014_x86_64.whl", hash = "sha256:ffa75af20b44f8dba823498024771d5ac50620e6915abac414251bd971b4529f", size = 18240889 },
    { url = "https://files.pythonhosted.org/packages/24/03/6f229fe3187546435c4f6f89f6d26c129d4f5bed40552899fcf1f0bf9e50/numpy-1.26.4-cp310-cp310-musllinux_1_1_aarch64.whl", hash = "sha256:62b8e4b1e28009ef2846b4c7852046736bab361f7aeadeb6a5b89ebec3c7055a", size = 13876746 },
    { url = "https://files.pythonhosted.org/packages/39/fe/39ada9b094f01f5a35486577c848fe274e374bbf8d8f472e1423a0bbd26d/numpy-1.26.4-cp310-cp310-musllinux_1_1_x86_64.whl", hash = "sha256:a4abb4f9001ad2858e7ac189089c42178fcce737e4169dc61321660f1a96c7d2", size = 18078620 },
    { url = "https://files.pythonhosted.org/packages/d5/ef/6ad11d51197aad206a9ad2286dc1aac6a378059e06e8cf22cd08ed4f20dc/numpy-1.26.4-cp310-cp310-win32.whl", hash = "sha256:bfe25acf8b437eb2a8b2d49d443800a5f18508cd811fea3181723922a8a82b07", size = 5972659 },
    { url = "https://files.pythonhosted.org/packages/19/77/538f202862b9183f54108557bfda67e17603fc560c384559e769321c9d92/numpy-1.26.4-cp310-cp310-win_amd64.whl", hash = "sha256:b97fe8060236edf3662adfc2c633f56a08ae30560c56310562cb4f95500022d5", size = 15808905 },
    { url = "https://files.pythonhosted.org/packages/11/57/baae43d14fe163fa0e4c47f307b6b2511ab8d7d30177c491960504252053/numpy-1.26.4-cp311-cp311-macosx_10_9_x86_64.whl", hash = "sha256:4c66707fabe114439db9068ee468c26bbdf909cac0fb58686a42a24de1760c71", size = 20630554 },
    { url = "https://files.pythonhosted.org/packages/1a/2e/151484f49fd03944c4a3ad9c418ed193cfd02724e138ac8a9505d056c582/numpy-1.26.4-cp311-cp311-macosx_11_0_arm64.whl", hash = "sha256:edd8b5fe47dab091176d21bb6de568acdd906d1887a4584a15a9a96a1dca06ef", size = 13997127 },
    { url = "https://files.pythonhosted.org/packages/79/ae/7e5b85136806f9dadf4878bf73cf223fe5c2636818ba3ab1c585d0403164/numpy-1.26.4-cp311-cp311-manylinux_2_17_aarch64.manylinux2014_aarch64.whl", hash = "sha256:7ab55401287bfec946ced39700c053796e7cc0e3acbef09993a9ad2adba6ca6e", size = 14222994 },
    { url = "https://files.pythonhosted.org/packages/3a/d0/edc009c27b406c4f9cbc79274d6e46d634d139075492ad055e3d68445925/numpy-1.26.4-cp311-cp311-manylinux_2_17_x86_64.manylinux2014_x86_64.whl", hash = "sha256:666dbfb6ec68962c033a450943ded891bed2d54e6755e35e5835d63f4f6931d5", size = 18252005 },
    { url = "https://files.pythonhosted.org/packages/09/bf/2b1aaf8f525f2923ff6cfcf134ae5e750e279ac65ebf386c75a0cf6da06a/numpy-1.26.4-cp311-cp311-musllinux_1_1_aarch64.whl", hash = "sha256:96ff0b2ad353d8f990b63294c8986f1ec3cb19d749234014f4e7eb0112ceba5a", size = 13885297 },
    { url = "https://files.pythonhosted.org/packages/df/a0/4e0f14d847cfc2a633a1c8621d00724f3206cfeddeb66d35698c4e2cf3d2/numpy-1.26.4-cp311-cp311-musllinux_1_1_x86_64.whl", hash = "sha256:60dedbb91afcbfdc9bc0b1f3f402804070deed7392c23eb7a7f07fa857868e8a", size = 18093567 },
    { url = "https://files.pythonhosted.org/packages/d2/b7/a734c733286e10a7f1a8ad1ae8c90f2d33bf604a96548e0a4a3a6739b468/numpy-1.26.4-cp311-cp311-win32.whl", hash = "sha256:1af303d6b2210eb850fcf03064d364652b7120803a0b872f5211f5234b399f20", size = 5968812 },
    { url = "https://files.pythonhosted.org/packages/3f/6b/5610004206cf7f8e7ad91c5a85a8c71b2f2f8051a0c0c4d5916b76d6cbb2/numpy-1.26.4-cp311-cp311-win_amd64.whl", hash = "sha256:cd25bcecc4974d09257ffcd1f098ee778f7834c3ad767fe5db785be9a4aa9cb2", size = 15811913 },
    { url = "https://files.pythonhosted.org/packages/95/12/8f2020a8e8b8383ac0177dc9570aad031a3beb12e38847f7129bacd96228/numpy-1.26.4-cp312-cp312-macosx_10_9_x86_64.whl", hash = "sha256:b3ce300f3644fb06443ee2222c2201dd3a89ea6040541412b8fa189341847218", size = 20335901 },
    { url = "https://files.pythonhosted.org/packages/75/5b/ca6c8bd14007e5ca171c7c03102d17b4f4e0ceb53957e8c44343a9546dcc/numpy-1.26.4-cp312-cp312-macosx_11_0_arm64.whl", hash = "sha256:03a8c78d01d9781b28a6989f6fa1bb2c4f2d51201cf99d3dd875df6fbd96b23b", size = 13685868 },
    { url = "https://files.pythonhosted.org/packages/79/f8/97f10e6755e2a7d027ca783f63044d5b1bc1ae7acb12afe6a9b4286eac17/numpy-1.26.4-cp312-cp312-manylinux_2_17_aarch64.manylinux2014_aarch64.whl", hash = "sha256:9fad7dcb1aac3c7f0584a5a8133e3a43eeb2fe127f47e3632d43d677c66c102b", size = 13925109 },
    { url = "https://files.pythonhosted.org/packages/0f/50/de23fde84e45f5c4fda2488c759b69990fd4512387a8632860f3ac9cd225/numpy-1.26.4-cp312-cp312-manylinux_2_17_x86_64.manylinux2014_x86_64.whl", hash = "sha256:675d61ffbfa78604709862923189bad94014bef562cc35cf61d3a07bba02a7ed", size = 17950613 },
    { url = "https://files.pythonhosted.org/packages/4c/0c/9c603826b6465e82591e05ca230dfc13376da512b25ccd0894709b054ed0/numpy-1.26.4-cp312-cp312-musllinux_1_1_aarch64.whl", hash = "sha256:ab47dbe5cc8210f55aa58e4805fe224dac469cde56b9f731a4c098b91917159a", size = 13572172 },
    { url = "https://files.pythonhosted.org/packages/76/8c/2ba3902e1a0fc1c74962ea9bb33a534bb05984ad7ff9515bf8d07527cadd/numpy-1.26.4-cp312-cp312-musllinux_1_1_x86_64.whl", hash = "sha256:1dda2e7b4ec9dd512f84935c5f126c8bd8b9f2fc001e9f54af255e8c5f16b0e0", size = 17786643 },
    { url = "https://files.pythonhosted.org/packages/28/4a/46d9e65106879492374999e76eb85f87b15328e06bd1550668f79f7b18c6/numpy-1.26.4-cp312-cp312-win32.whl", hash = "sha256:50193e430acfc1346175fcbdaa28ffec49947a06918b7b92130744e81e640110", size = 5677803 },
    { url = "https://files.pythonhosted.org/packages/16/2e/86f24451c2d530c88daf997cb8d6ac622c1d40d19f5a031ed68a4b73a374/numpy-1.26.4-cp312-cp312-win_amd64.whl", hash = "sha256:08beddf13648eb95f8d867350f6a018a4be2e5ad54c8d8caed89ebca558b2818", size = 15517754 },
]

[[package]]
name = "opensourceleg"
version = "3.3.0"
source = { editable = "." }
dependencies = [
    { name = "numpy" },
    { name = "pandas" },
<<<<<<< HEAD
=======
    { name = "smbus2", marker = "sys_platform != 'win32'" },
>>>>>>> d16998a6
]

[package.optional-dependencies]
bno055 = [
    { name = "adafruit-circuitpython-bno055", marker = "platform_machine == 'aarch64' and sys_platform == 'linux'" },
    { name = "adafruit-circuitpython-lis3dh", marker = "platform_machine == 'aarch64' and sys_platform == 'linux'" },
    { name = "board" },
]
communication = [
    { name = "smbus2" },
    { name = "spidev", marker = "sys_platform == 'linux'" },
]
dephy = [
    { name = "flexsea", version = "10.5.3", source = { registry = "https://pypi.org/simple" }, marker = "python_full_version < '3.11'" },
    { name = "flexsea", version = "12.0.4", source = { registry = "https://pypi.org/simple" }, marker = "python_full_version >= '3.11'" },
]
messaging = [
    { name = "grpcio" },
    { name = "grpcio-tools" },
    { name = "types-protobuf" },
]
moteus = [
    { name = "moteus" },
    { name = "moteus-pi3hat", marker = "platform_machine == 'aarch64' and sys_platform == 'linux'" },
]

[package.dev-dependencies]
all = [
    { name = "adafruit-circuitpython-bno055", marker = "platform_machine == 'aarch64' and sys_platform == 'linux'" },
    { name = "adafruit-circuitpython-lis3dh", marker = "platform_machine == 'aarch64' and sys_platform == 'linux'" },
    { name = "board" },
    { name = "flexsea", version = "10.5.3", source = { registry = "https://pypi.org/simple" }, marker = "python_full_version < '3.11'" },
    { name = "flexsea", version = "12.0.4", source = { registry = "https://pypi.org/simple" }, marker = "python_full_version >= '3.11'" },
    { name = "grpcio" },
    { name = "grpcio-tools" },
    { name = "moteus" },
    { name = "moteus-pi3hat", marker = "platform_machine == 'aarch64' and sys_platform == 'linux'" },
    { name = "smbus2" },
    { name = "spidev", marker = "sys_platform == 'linux'" },
    { name = "types-protobuf" },
]
dev = [
    { name = "deptry" },
    { name = "maturin" },
    { name = "mypy" },
    { name = "pre-commit" },
    { name = "pytest" },
    { name = "pytest-cov" },
    { name = "tox" },
]
docs = [
    { name = "mkdocs" },
    { name = "mkdocs-autorefs" },
    { name = "mkdocs-material" },
    { name = "mkdocstrings", extra = ["python"] },
]

[package.metadata]
requires-dist = [
    { name = "adafruit-circuitpython-bno055", marker = "platform_machine == 'aarch64' and sys_platform == 'linux' and extra == 'bno055'", specifier = ">=5.4.13,<6" },
    { name = "adafruit-circuitpython-lis3dh", marker = "platform_machine == 'aarch64' and sys_platform == 'linux' and extra == 'bno055'", specifier = ">=5.2.2,<6" },
    { name = "board", marker = "extra == 'bno055'", specifier = "~=1.0" },
    { name = "flexsea", marker = "extra == 'dephy'" },
    { name = "grpcio", marker = "extra == 'messaging'", specifier = ">=1.65.5,<2" },
    { name = "grpcio-tools", marker = "extra == 'messaging'", specifier = ">=1.65.5,<2" },
    { name = "moteus", marker = "extra == 'moteus'", specifier = ">=0.3.72,<0.4" },
    { name = "moteus-pi3hat", marker = "platform_machine == 'aarch64' and sys_platform == 'linux' and extra == 'moteus'", specifier = ">=0.3.29,<0.4" },
    { name = "numpy", specifier = ">=1.24.3,<3" },
    { name = "pandas", specifier = ">=2.2.3,<3" },
<<<<<<< HEAD
    { name = "smbus2", marker = "extra == 'communication'", specifier = ">=0.4.2" },
    { name = "spidev", marker = "sys_platform == 'linux' and extra == 'communication'", specifier = ">=3.7" },
=======
    { name = "smbus2", marker = "sys_platform != 'win32'", specifier = ">=0.4.2" },
>>>>>>> d16998a6
    { name = "types-protobuf", marker = "extra == 'messaging'", specifier = ">=4.21.0,<5" },
]
provides-extras = ["dephy", "bno055", "moteus", "communication", "messaging"]

[package.metadata.requires-dev]
all = [
    { name = "adafruit-circuitpython-bno055", marker = "platform_machine == 'aarch64' and sys_platform == 'linux'", specifier = ">=5.4.13,<6" },
    { name = "adafruit-circuitpython-lis3dh", marker = "platform_machine == 'aarch64' and sys_platform == 'linux'", specifier = ">=5.2.2,<6" },
    { name = "board", specifier = "~=1.0" },
    { name = "flexsea" },
    { name = "grpcio", specifier = ">=1.65.5,<2" },
    { name = "grpcio-tools", specifier = ">=1.65.5,<2" },
    { name = "moteus", specifier = ">=0.3.72,<0.4" },
    { name = "moteus-pi3hat", marker = "platform_machine == 'aarch64' and sys_platform == 'linux'", specifier = ">=0.3.29,<0.4" },
    { name = "smbus2", specifier = ">=0.4.2" },
    { name = "spidev", marker = "sys_platform == 'linux'", specifier = ">=3.7" },
    { name = "types-protobuf", specifier = ">=4.21.0,<5" },
]
dev = [
    { name = "deptry", specifier = ">=0.16.2,<0.17" },
    { name = "maturin", specifier = ">=1.0,<2.0" },
    { name = "mypy", specifier = ">=1.5.1,<2" },
    { name = "pre-commit", specifier = ">=3.4.0,<4" },
    { name = "pytest", specifier = ">=7.2.0,<8" },
    { name = "pytest-cov", specifier = ">=4.0.0,<5" },
    { name = "tox", specifier = ">=4.11.1,<5" },
]
docs = [
    { name = "mkdocs", specifier = ">=1.6.0" },
    { name = "mkdocs-autorefs", specifier = ">=1.4.0" },
    { name = "mkdocs-material", specifier = ">=9.5.0" },
    { name = "mkdocstrings", extras = ["python"], specifier = ">=0.27.0" },
]

[[package]]
name = "packaging"
version = "25.0"
source = { registry = "https://pypi.org/simple" }
sdist = { url = "https://files.pythonhosted.org/packages/a1/d4/1fc4078c65507b51b96ca8f8c3ba19e6a61c8253c72794544580a7b6c24d/packaging-25.0.tar.gz", hash = "sha256:d443872c98d677bf60f6a1f2f8c1cb748e8fe762d2bf9d3148b5599295b0fc4f", size = 165727 }
wheels = [
    { url = "https://files.pythonhosted.org/packages/20/12/38679034af332785aac8774540895e234f4d07f7545804097de4b666afd8/packaging-25.0-py3-none-any.whl", hash = "sha256:29572ef2b1f17581046b3a2227d5c611fb25ec70ca1ba8554b24b0e69331a484", size = 66469 },
]

[[package]]
name = "paginate"
version = "0.5.7"
source = { registry = "https://pypi.org/simple" }
sdist = { url = "https://files.pythonhosted.org/packages/ec/46/68dde5b6bc00c1296ec6466ab27dddede6aec9af1b99090e1107091b3b84/paginate-0.5.7.tar.gz", hash = "sha256:22bd083ab41e1a8b4f3690544afb2c60c25e5c9a63a30fa2f483f6c60c8e5945", size = 19252 }
wheels = [
    { url = "https://files.pythonhosted.org/packages/90/96/04b8e52da071d28f5e21a805b19cb9390aa17a47462ac87f5e2696b9566d/paginate-0.5.7-py2.py3-none-any.whl", hash = "sha256:b885e2af73abcf01d9559fd5216b57ef722f8c42affbb63942377668e35c7591", size = 13746 },
]

[[package]]
name = "pandas"
version = "2.3.0"
source = { registry = "https://pypi.org/simple" }
dependencies = [
    { name = "numpy" },
    { name = "python-dateutil" },
    { name = "pytz" },
    { name = "tzdata" },
]
sdist = { url = "https://files.pythonhosted.org/packages/72/51/48f713c4c728d7c55ef7444ba5ea027c26998d96d1a40953b346438602fc/pandas-2.3.0.tar.gz", hash = "sha256:34600ab34ebf1131a7613a260a61dbe8b62c188ec0ea4c296da7c9a06b004133", size = 4484490 }
wheels = [
    { url = "https://files.pythonhosted.org/packages/e2/2d/df6b98c736ba51b8eaa71229e8fcd91233a831ec00ab520e1e23090cc072/pandas-2.3.0-cp310-cp310-macosx_10_9_x86_64.whl", hash = "sha256:625466edd01d43b75b1883a64d859168e4556261a5035b32f9d743b67ef44634", size = 11527531 },
    { url = "https://files.pythonhosted.org/packages/77/1c/3f8c331d223f86ba1d0ed7d3ed7fcf1501c6f250882489cc820d2567ddbf/pandas-2.3.0-cp310-cp310-macosx_11_0_arm64.whl", hash = "sha256:a6872d695c896f00df46b71648eea332279ef4077a409e2fe94220208b6bb675", size = 10774764 },
    { url = "https://files.pythonhosted.org/packages/1b/45/d2599400fad7fe06b849bd40b52c65684bc88fbe5f0a474d0513d057a377/pandas-2.3.0-cp310-cp310-manylinux_2_17_aarch64.manylinux2014_aarch64.whl", hash = "sha256:f4dd97c19bd06bc557ad787a15b6489d2614ddaab5d104a0310eb314c724b2d2", size = 11711963 },
    { url = "https://files.pythonhosted.org/packages/66/f8/5508bc45e994e698dbc93607ee6b9b6eb67df978dc10ee2b09df80103d9e/pandas-2.3.0-cp310-cp310-manylinux_2_17_x86_64.manylinux2014_x86_64.whl", hash = "sha256:034abd6f3db8b9880aaee98f4f5d4dbec7c4829938463ec046517220b2f8574e", size = 12349446 },
    { url = "https://files.pythonhosted.org/packages/f7/fc/17851e1b1ea0c8456ba90a2f514c35134dd56d981cf30ccdc501a0adeac4/pandas-2.3.0-cp310-cp310-musllinux_1_2_aarch64.whl", hash = "sha256:23c2b2dc5213810208ca0b80b8666670eb4660bbfd9d45f58592cc4ddcfd62e1", size = 12920002 },
    { url = "https://files.pythonhosted.org/packages/a1/9b/8743be105989c81fa33f8e2a4e9822ac0ad4aaf812c00fee6bb09fc814f9/pandas-2.3.0-cp310-cp310-musllinux_1_2_x86_64.whl", hash = "sha256:39ff73ec07be5e90330cc6ff5705c651ace83374189dcdcb46e6ff54b4a72cd6", size = 13651218 },
    { url = "https://files.pythonhosted.org/packages/26/fa/8eeb2353f6d40974a6a9fd4081ad1700e2386cf4264a8f28542fd10b3e38/pandas-2.3.0-cp310-cp310-win_amd64.whl", hash = "sha256:40cecc4ea5abd2921682b57532baea5588cc5f80f0231c624056b146887274d2", size = 11082485 },
    { url = "https://files.pythonhosted.org/packages/96/1e/ba313812a699fe37bf62e6194265a4621be11833f5fce46d9eae22acb5d7/pandas-2.3.0-cp311-cp311-macosx_10_9_x86_64.whl", hash = "sha256:8adff9f138fc614347ff33812046787f7d43b3cef7c0f0171b3340cae333f6ca", size = 11551836 },
    { url = "https://files.pythonhosted.org/packages/1b/cc/0af9c07f8d714ea563b12383a7e5bde9479cf32413ee2f346a9c5a801f22/pandas-2.3.0-cp311-cp311-macosx_11_0_arm64.whl", hash = "sha256:e5f08eb9a445d07720776df6e641975665c9ea12c9d8a331e0f6890f2dcd76ef", size = 10807977 },
    { url = "https://files.pythonhosted.org/packages/ee/3e/8c0fb7e2cf4a55198466ced1ca6a9054ae3b7e7630df7757031df10001fd/pandas-2.3.0-cp311-cp311-manylinux_2_17_aarch64.manylinux2014_aarch64.whl", hash = "sha256:fa35c266c8cd1a67d75971a1912b185b492d257092bdd2709bbdebe574ed228d", size = 11788230 },
    { url = "https://files.pythonhosted.org/packages/14/22/b493ec614582307faf3f94989be0f7f0a71932ed6f56c9a80c0bb4a3b51e/pandas-2.3.0-cp311-cp311-manylinux_2_17_x86_64.manylinux2014_x86_64.whl", hash = "sha256:14a0cc77b0f089d2d2ffe3007db58f170dae9b9f54e569b299db871a3ab5bf46", size = 12370423 },
    { url = "https://files.pythonhosted.org/packages/9f/74/b012addb34cda5ce855218a37b258c4e056a0b9b334d116e518d72638737/pandas-2.3.0-cp311-cp311-musllinux_1_2_aarch64.whl", hash = "sha256:c06f6f144ad0a1bf84699aeea7eff6068ca5c63ceb404798198af7eb86082e33", size = 12990594 },
    { url = "https://files.pythonhosted.org/packages/95/81/b310e60d033ab64b08e66c635b94076488f0b6ce6a674379dd5b224fc51c/pandas-2.3.0-cp311-cp311-musllinux_1_2_x86_64.whl", hash = "sha256:ed16339bc354a73e0a609df36d256672c7d296f3f767ac07257801aa064ff73c", size = 13745952 },
    { url = "https://files.pythonhosted.org/packages/25/ac/f6ee5250a8881b55bd3aecde9b8cfddea2f2b43e3588bca68a4e9aaf46c8/pandas-2.3.0-cp311-cp311-win_amd64.whl", hash = "sha256:fa07e138b3f6c04addfeaf56cc7fdb96c3b68a3fe5e5401251f231fce40a0d7a", size = 11094534 },
    { url = "https://files.pythonhosted.org/packages/94/46/24192607058dd607dbfacdd060a2370f6afb19c2ccb617406469b9aeb8e7/pandas-2.3.0-cp312-cp312-macosx_10_13_x86_64.whl", hash = "sha256:2eb4728a18dcd2908c7fccf74a982e241b467d178724545a48d0caf534b38ebf", size = 11573865 },
    { url = "https://files.pythonhosted.org/packages/9f/cc/ae8ea3b800757a70c9fdccc68b67dc0280a6e814efcf74e4211fd5dea1ca/pandas-2.3.0-cp312-cp312-macosx_11_0_arm64.whl", hash = "sha256:b9d8c3187be7479ea5c3d30c32a5d73d62a621166675063b2edd21bc47614027", size = 10702154 },
    { url = "https://files.pythonhosted.org/packages/d8/ba/a7883d7aab3d24c6540a2768f679e7414582cc389876d469b40ec749d78b/pandas-2.3.0-cp312-cp312-manylinux_2_17_aarch64.manylinux2014_aarch64.whl", hash = "sha256:9ff730713d4c4f2f1c860e36c005c7cefc1c7c80c21c0688fd605aa43c9fcf09", size = 11262180 },
    { url = "https://files.pythonhosted.org/packages/01/a5/931fc3ad333d9d87b10107d948d757d67ebcfc33b1988d5faccc39c6845c/pandas-2.3.0-cp312-cp312-manylinux_2_17_x86_64.manylinux2014_x86_64.whl", hash = "sha256:ba24af48643b12ffe49b27065d3babd52702d95ab70f50e1b34f71ca703e2c0d", size = 11991493 },
    { url = "https://files.pythonhosted.org/packages/d7/bf/0213986830a92d44d55153c1d69b509431a972eb73f204242988c4e66e86/pandas-2.3.0-cp312-cp312-musllinux_1_2_aarch64.whl", hash = "sha256:404d681c698e3c8a40a61d0cd9412cc7364ab9a9cc6e144ae2992e11a2e77a20", size = 12470733 },
    { url = "https://files.pythonhosted.org/packages/a4/0e/21eb48a3a34a7d4bac982afc2c4eb5ab09f2d988bdf29d92ba9ae8e90a79/pandas-2.3.0-cp312-cp312-musllinux_1_2_x86_64.whl", hash = "sha256:6021910b086b3ca756755e86ddc64e0ddafd5e58e076c72cb1585162e5ad259b", size = 13212406 },
    { url = "https://files.pythonhosted.org/packages/1f/d9/74017c4eec7a28892d8d6e31ae9de3baef71f5a5286e74e6b7aad7f8c837/pandas-2.3.0-cp312-cp312-win_amd64.whl", hash = "sha256:094e271a15b579650ebf4c5155c05dcd2a14fd4fdd72cf4854b2f7ad31ea30be", size = 10976199 },
    { url = "https://files.pythonhosted.org/packages/d3/57/5cb75a56a4842bbd0511c3d1c79186d8315b82dac802118322b2de1194fe/pandas-2.3.0-cp313-cp313-macosx_10_13_x86_64.whl", hash = "sha256:2c7e2fc25f89a49a11599ec1e76821322439d90820108309bf42130d2f36c983", size = 11518913 },
    { url = "https://files.pythonhosted.org/packages/05/01/0c8785610e465e4948a01a059562176e4c8088aa257e2e074db868f86d4e/pandas-2.3.0-cp313-cp313-macosx_11_0_arm64.whl", hash = "sha256:c6da97aeb6a6d233fb6b17986234cc723b396b50a3c6804776351994f2a658fd", size = 10655249 },
    { url = "https://files.pythonhosted.org/packages/e8/6a/47fd7517cd8abe72a58706aab2b99e9438360d36dcdb052cf917b7bf3bdc/pandas-2.3.0-cp313-cp313-manylinux_2_17_aarch64.manylinux2014_aarch64.whl", hash = "sha256:bb32dc743b52467d488e7a7c8039b821da2826a9ba4f85b89ea95274f863280f", size = 11328359 },
    { url = "https://files.pythonhosted.org/packages/2a/b3/463bfe819ed60fb7e7ddffb4ae2ee04b887b3444feee6c19437b8f834837/pandas-2.3.0-cp313-cp313-manylinux_2_17_x86_64.manylinux2014_x86_64.whl", hash = "sha256:213cd63c43263dbb522c1f8a7c9d072e25900f6975596f883f4bebd77295d4f3", size = 12024789 },
    { url = "https://files.pythonhosted.org/packages/04/0c/e0704ccdb0ac40aeb3434d1c641c43d05f75c92e67525df39575ace35468/pandas-2.3.0-cp313-cp313-musllinux_1_2_aarch64.whl", hash = "sha256:1d2b33e68d0ce64e26a4acc2e72d747292084f4e8db4c847c6f5f6cbe56ed6d8", size = 12480734 },
    { url = "https://files.pythonhosted.org/packages/e9/df/815d6583967001153bb27f5cf075653d69d51ad887ebbf4cfe1173a1ac58/pandas-2.3.0-cp313-cp313-musllinux_1_2_x86_64.whl", hash = "sha256:430a63bae10b5086995db1b02694996336e5a8ac9a96b4200572b413dfdfccb9", size = 13223381 },
    { url = "https://files.pythonhosted.org/packages/79/88/ca5973ed07b7f484c493e941dbff990861ca55291ff7ac67c815ce347395/pandas-2.3.0-cp313-cp313-win_amd64.whl", hash = "sha256:4930255e28ff5545e2ca404637bcc56f031893142773b3468dc021c6c32a1390", size = 10970135 },
    { url = "https://files.pythonhosted.org/packages/24/fb/0994c14d1f7909ce83f0b1fb27958135513c4f3f2528bde216180aa73bfc/pandas-2.3.0-cp313-cp313t-macosx_10_13_x86_64.whl", hash = "sha256:f925f1ef673b4bd0271b1809b72b3270384f2b7d9d14a189b12b7fc02574d575", size = 12141356 },
    { url = "https://files.pythonhosted.org/packages/9d/a2/9b903e5962134497ac4f8a96f862ee3081cb2506f69f8e4778ce3d9c9d82/pandas-2.3.0-cp313-cp313t-macosx_11_0_arm64.whl", hash = "sha256:e78ad363ddb873a631e92a3c063ade1ecfb34cae71e9a2be6ad100f875ac1042", size = 11474674 },
    { url = "https://files.pythonhosted.org/packages/81/3a/3806d041bce032f8de44380f866059437fb79e36d6b22c82c187e65f765b/pandas-2.3.0-cp313-cp313t-manylinux_2_17_aarch64.manylinux2014_aarch64.whl", hash = "sha256:951805d146922aed8357e4cc5671b8b0b9be1027f0619cea132a9f3f65f2f09c", size = 11439876 },
    { url = "https://files.pythonhosted.org/packages/15/aa/3fc3181d12b95da71f5c2537c3e3b3af6ab3a8c392ab41ebb766e0929bc6/pandas-2.3.0-cp313-cp313t-manylinux_2_17_x86_64.manylinux2014_x86_64.whl", hash = "sha256:1a881bc1309f3fce34696d07b00f13335c41f5f5a8770a33b09ebe23261cfc67", size = 11966182 },
    { url = "https://files.pythonhosted.org/packages/37/e7/e12f2d9b0a2c4a2cc86e2aabff7ccfd24f03e597d770abfa2acd313ee46b/pandas-2.3.0-cp313-cp313t-musllinux_1_2_aarch64.whl", hash = "sha256:e1991bbb96f4050b09b5f811253c4f3cf05ee89a589379aa36cd623f21a31d6f", size = 12547686 },
    { url = "https://files.pythonhosted.org/packages/39/c2/646d2e93e0af70f4e5359d870a63584dacbc324b54d73e6b3267920ff117/pandas-2.3.0-cp313-cp313t-musllinux_1_2_x86_64.whl", hash = "sha256:bb3be958022198531eb7ec2008cfc78c5b1eed51af8600c6c5d9160d89d8d249", size = 13231847 },
]

[[package]]
name = "pathspec"
version = "0.12.1"
source = { registry = "https://pypi.org/simple" }
sdist = { url = "https://files.pythonhosted.org/packages/ca/bc/f35b8446f4531a7cb215605d100cd88b7ac6f44ab3fc94870c120ab3adbf/pathspec-0.12.1.tar.gz", hash = "sha256:a482d51503a1ab33b1c67a6c3813a26953dbdc71c31dacaef9a838c4e29f5712", size = 51043 }
wheels = [
    { url = "https://files.pythonhosted.org/packages/cc/20/ff623b09d963f88bfde16306a54e12ee5ea43e9b597108672ff3a408aad6/pathspec-0.12.1-py3-none-any.whl", hash = "sha256:a0d503e138a4c123b27490a4f7beda6a01c6f288df0e4a8b79c7eb0dc7b4cc08", size = 31191 },
]

[[package]]
name = "pendulum"
version = "2.1.2"
source = { registry = "https://pypi.org/simple" }
resolution-markers = [
    "python_full_version == '3.11.*'",
]
dependencies = [
    { name = "python-dateutil", marker = "python_full_version == '3.11.*'" },
    { name = "pytzdata", marker = "python_full_version == '3.11.*'" },
]
sdist = { url = "https://files.pythonhosted.org/packages/db/15/6e89ae7cde7907118769ed3d2481566d05b5fd362724025198bb95faf599/pendulum-2.1.2.tar.gz", hash = "sha256:b06a0ca1bfe41c990bbf0c029f0b6501a7f2ec4e38bfec730712015e8860f207", size = 81167 }

[[package]]
name = "pendulum"
version = "3.1.0"
source = { registry = "https://pypi.org/simple" }
resolution-markers = [
    "python_full_version >= '3.12'",
]
dependencies = [
    { name = "python-dateutil", marker = "python_full_version >= '3.12'" },
    { name = "tzdata", marker = "python_full_version >= '3.12'" },
]
sdist = { url = "https://files.pythonhosted.org/packages/23/7c/009c12b86c7cc6c403aec80f8a4308598dfc5995e5c523a5491faaa3952e/pendulum-3.1.0.tar.gz", hash = "sha256:66f96303560f41d097bee7d2dc98ffca716fbb3a832c4b3062034c2d45865015", size = 85930 }
wheels = [
    { url = "https://files.pythonhosted.org/packages/b4/d8/398cd27903a6899d0ae47b896d88e0b15849fc334931a6732e7ce3be9a45/pendulum-3.1.0-cp310-cp310-macosx_10_12_x86_64.whl", hash = "sha256:aa545a59e6517cf43597455a6fb44daa4a6e08473d67a7ad34e4fa951efb9620", size = 338637 },
    { url = "https://files.pythonhosted.org/packages/aa/9d/a125554919c6db14e189393254c7781ee98ed5a121b6c05652d353b03c12/pendulum-3.1.0-cp310-cp310-macosx_11_0_arm64.whl", hash = "sha256:299df2da6c490ede86bb8d58c65e33d7a2a42479d21475a54b467b03ccb88531", size = 326003 },
    { url = "https://files.pythonhosted.org/packages/53/9f/43a5a902f904e06252c259c2f6cf2dceafbb25aef158df08f79c0089dfd7/pendulum-3.1.0-cp310-cp310-manylinux_2_17_aarch64.manylinux2014_aarch64.whl", hash = "sha256:dbaa66e3ab179a2746eec67462f852a5d555bd709c25030aef38477468dd008e", size = 344335 },
    { url = "https://files.pythonhosted.org/packages/ca/24/00fcd6abd1f7623d2bbcca048b45f01aa8bb6b647e0477c3a8ea6094335c/pendulum-3.1.0-cp310-cp310-manylinux_2_17_ppc64le.manylinux2014_ppc64le.whl", hash = "sha256:c3907ab3744c32e339c358d88ec80cd35fa2d4b25c77a3c67e6b39e99b7090c5", size = 382169 },
    { url = "https://files.pythonhosted.org/packages/32/bc/20a87f24c26c6c4daf3c69311208b28130b4d19c006da16efc0e55715963/pendulum-3.1.0-cp310-cp310-manylinux_2_17_s390x.manylinux2014_s390x.whl", hash = "sha256:8244958c5bc4ed1c47ee84b098ddd95287a3fc59e569ca6e2b664c6396138ec4", size = 436675 },
    { url = "https://files.pythonhosted.org/packages/1d/eb/3b1818a796408a250b8e6cfaa5372b991c0cbec768e02e0f9a226755383d/pendulum-3.1.0-cp310-cp310-manylinux_2_17_x86_64.manylinux2014_x86_64.whl", hash = "sha256:ca5722b3993b85ff7dfced48d86b318f863c359877b6badf1a3601e35199ef8f", size = 353728 },
    { url = "https://files.pythonhosted.org/packages/36/23/755ef61f863b2777925171a59509540205b561a9e07ee7de0b5be9226bea/pendulum-3.1.0-cp310-cp310-musllinux_1_1_aarch64.whl", hash = "sha256:5b77a3dc010eea1a4916ef3771163d808bfc3e02b894c37df311287f18e5b764", size = 524465 },
    { url = "https://files.pythonhosted.org/packages/07/1f/a3e5f08890d13d93eee725778bfeaa233db5c55463e526857dffbc1a47e4/pendulum-3.1.0-cp310-cp310-musllinux_1_1_x86_64.whl", hash = "sha256:2d6e1eff4a15fdb8fb3867c5469e691c2465eef002a6a541c47b48a390ff4cf4", size = 525690 },
    { url = "https://files.pythonhosted.org/packages/43/c5/bf8ce472b81e8f5f074e8ba39899d288acce417c2c4a9ec7486d56970e28/pendulum-3.1.0-cp310-cp310-win_amd64.whl", hash = "sha256:73de43ec85b46ac75db848c8e2f3f5d086e90b11cd9c7f029e14c8d748d920e2", size = 260356 },
    { url = "https://files.pythonhosted.org/packages/5e/6e/d28d3c22e6708b819a94c05bd05a3dfaed5c685379e8b6dc4b34b473b942/pendulum-3.1.0-cp311-cp311-macosx_10_12_x86_64.whl", hash = "sha256:61a03d14f8c64d13b2f7d5859e4b4053c4a7d3b02339f6c71f3e4606bfd67423", size = 338596 },
    { url = "https://files.pythonhosted.org/packages/e1/e6/43324d58021d463c2eeb6146b169d2c935f2f840f9e45ac2d500453d954c/pendulum-3.1.0-cp311-cp311-macosx_11_0_arm64.whl", hash = "sha256:e674ed2d158afa5c361e60f1f67872dc55b492a10cacdaa7fcd7b7da5f158f24", size = 325854 },
    { url = "https://files.pythonhosted.org/packages/b0/a7/d2ae79b960bfdea94dab67e2f118697b08bc9e98eb6bd8d32c4d99240da3/pendulum-3.1.0-cp311-cp311-manylinux_2_17_aarch64.manylinux2014_aarch64.whl", hash = "sha256:7c75377eb16e58bbe7e03ea89eeea49be6fc5de0934a4aef0e263f8b4fa71bc2", size = 344334 },
    { url = "https://files.pythonhosted.org/packages/96/94/941f071212e23c29aae7def891fb636930c648386e059ce09ea0dcd43933/pendulum-3.1.0-cp311-cp311-manylinux_2_17_ppc64le.manylinux2014_ppc64le.whl", hash = "sha256:656b8b0ce070f0f2e5e2668247d3c783c55336534aa1f13bd0969535878955e1", size = 382259 },
    { url = "https://files.pythonhosted.org/packages/51/ad/a78a701656aec00d16fee636704445c23ca11617a0bfe7c3848d1caa5157/pendulum-3.1.0-cp311-cp311-manylinux_2_17_s390x.manylinux2014_s390x.whl", hash = "sha256:48962903e6c1afe1f13548cb6252666056086c107d59e3d64795c58c9298bc2e", size = 436361 },
    { url = "https://files.pythonhosted.org/packages/da/93/83f59ccbf4435c29dca8c63a6560fcbe4783079a468a5f91d9f886fd21f0/pendulum-3.1.0-cp311-cp311-manylinux_2_17_x86_64.manylinux2014_x86_64.whl", hash = "sha256:d364ec3f8e65010fefd4b0aaf7be5eb97e5df761b107a06f5e743b7c3f52c311", size = 353653 },
    { url = "https://files.pythonhosted.org/packages/6f/0f/42d6644ec6339b41066f594e52d286162aecd2e9735aaf994d7e00c9e09d/pendulum-3.1.0-cp311-cp311-musllinux_1_1_aarch64.whl", hash = "sha256:dd52caffc2afb86612ec43bbeb226f204ea12ebff9f3d12f900a7d3097210fcc", size = 524567 },
    { url = "https://files.pythonhosted.org/packages/de/45/d84d909202755ab9d3379e5481fdf70f53344ebefbd68d6f5803ddde98a6/pendulum-3.1.0-cp311-cp311-musllinux_1_1_x86_64.whl", hash = "sha256:d439fccaa35c91f686bd59d30604dab01e8b5c1d0dd66e81648c432fd3f8a539", size = 525571 },
    { url = "https://files.pythonhosted.org/packages/0d/e0/4de160773ce3c2f7843c310db19dd919a0cd02cc1c0384866f63b18a6251/pendulum-3.1.0-cp311-cp311-win_amd64.whl", hash = "sha256:43288773a86d9c5c0ddb645f88f615ff6bd12fd1410b34323662beccb18f3b49", size = 260259 },
    { url = "https://files.pythonhosted.org/packages/c1/7f/ffa278f78112c6c6e5130a702042f52aab5c649ae2edf814df07810bbba5/pendulum-3.1.0-cp311-cp311-win_arm64.whl", hash = "sha256:569ea5072ae0f11d625e03b36d865f8037b76e838a3b621f6967314193896a11", size = 253899 },
    { url = "https://files.pythonhosted.org/packages/7a/d7/b1bfe15a742f2c2713acb1fdc7dc3594ff46ef9418ac6a96fcb12a6ba60b/pendulum-3.1.0-cp312-cp312-macosx_10_12_x86_64.whl", hash = "sha256:4dfd53e7583ccae138be86d6c0a0b324c7547df2afcec1876943c4d481cf9608", size = 336209 },
    { url = "https://files.pythonhosted.org/packages/eb/87/0392da0c603c828b926d9f7097fbdddaafc01388cb8a00888635d04758c3/pendulum-3.1.0-cp312-cp312-macosx_11_0_arm64.whl", hash = "sha256:6a6e06a28f3a7d696546347805536f6f38be458cb79de4f80754430696bea9e6", size = 323130 },
    { url = "https://files.pythonhosted.org/packages/c0/61/95f1eec25796be6dddf71440ee16ec1fd0c573fc61a73bd1ef6daacd529a/pendulum-3.1.0-cp312-cp312-manylinux_2_17_aarch64.manylinux2014_aarch64.whl", hash = "sha256:7e68d6a51880708084afd8958af42dc8c5e819a70a6c6ae903b1c4bfc61e0f25", size = 341509 },
    { url = "https://files.pythonhosted.org/packages/b5/7b/eb0f5e6aa87d5e1b467a1611009dbdc92f0f72425ebf07669bfadd8885a6/pendulum-3.1.0-cp312-cp312-manylinux_2_17_ppc64le.manylinux2014_ppc64le.whl", hash = "sha256:9e3f1e5da39a7ea7119efda1dd96b529748c1566f8a983412d0908455d606942", size = 378674 },
    { url = "https://files.pythonhosted.org/packages/29/68/5a4c1b5de3e54e16cab21d2ec88f9cd3f18599e96cc90a441c0b0ab6b03f/pendulum-3.1.0-cp312-cp312-manylinux_2_17_s390x.manylinux2014_s390x.whl", hash = "sha256:e9af1e5eeddb4ebbe1b1c9afb9fd8077d73416ade42dd61264b3f3b87742e0bb", size = 436133 },
    { url = "https://files.pythonhosted.org/packages/87/5d/f7a1d693e5c0f789185117d5c1d5bee104f5b0d9fbf061d715fb61c840a8/pendulum-3.1.0-cp312-cp312-manylinux_2_17_x86_64.manylinux2014_x86_64.whl", hash = "sha256:20f74aa8029a42e327bfc150472e0e4d2358fa5d795f70460160ba81b94b6945", size = 351232 },
    { url = "https://files.pythonhosted.org/packages/30/77/c97617eb31f1d0554edb073201a294019b9e0a9bd2f73c68e6d8d048cd6b/pendulum-3.1.0-cp312-cp312-musllinux_1_1_aarch64.whl", hash = "sha256:cf6229e5ee70c2660148523f46c472e677654d0097bec010d6730f08312a4931", size = 521562 },
    { url = "https://files.pythonhosted.org/packages/76/22/0d0ef3393303877e757b848ecef8a9a8c7627e17e7590af82d14633b2cd1/pendulum-3.1.0-cp312-cp312-musllinux_1_1_x86_64.whl", hash = "sha256:350cabb23bf1aec7c7694b915d3030bff53a2ad4aeabc8c8c0d807c8194113d6", size = 523221 },
    { url = "https://files.pythonhosted.org/packages/99/f3/aefb579aa3cebd6f2866b205fc7a60d33e9a696e9e629024752107dc3cf5/pendulum-3.1.0-cp312-cp312-win_amd64.whl", hash = "sha256:42959341e843077c41d47420f28c3631de054abd64da83f9b956519b5c7a06a7", size = 260502 },
    { url = "https://files.pythonhosted.org/packages/02/74/4332b5d6e34c63d4df8e8eab2249e74c05513b1477757463f7fdca99e9be/pendulum-3.1.0-cp312-cp312-win_arm64.whl", hash = "sha256:006758e2125da2e624493324dfd5d7d1b02b0c44bc39358e18bf0f66d0767f5f", size = 253089 },
    { url = "https://files.pythonhosted.org/packages/8e/1f/af928ba4aa403dac9569f787adcf024005e7654433d71f7a84e608716837/pendulum-3.1.0-cp313-cp313-macosx_10_12_x86_64.whl", hash = "sha256:28658b0baf4b30eb31d096a375983cfed033e60c0a7bbe94fa23f06cd779b50b", size = 336209 },
    { url = "https://files.pythonhosted.org/packages/b6/16/b010643007ba964c397da7fa622924423883c1bbff1a53f9d1022cd7f024/pendulum-3.1.0-cp313-cp313-macosx_11_0_arm64.whl", hash = "sha256:b114dcb99ce511cb8f5495c7b6f0056b2c3dba444ef1ea6e48030d7371bd531a", size = 323132 },
    { url = "https://files.pythonhosted.org/packages/64/19/c3c47aeecb5d9bceb0e89faafd800d39809b696c5b7bba8ec8370ad5052c/pendulum-3.1.0-cp313-cp313-manylinux_2_17_aarch64.manylinux2014_aarch64.whl", hash = "sha256:2404a6a54c80252ea393291f0b7f35525a61abae3d795407f34e118a8f133a18", size = 341509 },
    { url = "https://files.pythonhosted.org/packages/38/cf/c06921ff6b860ff7e62e70b8e5d4dc70e36f5abb66d168bd64d51760bc4e/pendulum-3.1.0-cp313-cp313-manylinux_2_17_ppc64le.manylinux2014_ppc64le.whl", hash = "sha256:d06999790d9ee9962a1627e469f98568bf7ad1085553fa3c30ed08b3944a14d7", size = 378674 },
    { url = "https://files.pythonhosted.org/packages/62/0b/a43953b9eba11e82612b033ac5133f716f1b76b6108a65da6f408b3cc016/pendulum-3.1.0-cp313-cp313-manylinux_2_17_s390x.manylinux2014_s390x.whl", hash = "sha256:94751c52f6b7c306734d1044c2c6067a474237e1e5afa2f665d1fbcbbbcf24b3", size = 436133 },
    { url = "https://files.pythonhosted.org/packages/eb/a0/ec3d70b3b96e23ae1d039f132af35e17704c22a8250d1887aaefea4d78a6/pendulum-3.1.0-cp313-cp313-manylinux_2_17_x86_64.manylinux2014_x86_64.whl", hash = "sha256:5553ac27be05e997ec26d7f004cf72788f4ce11fe60bb80dda604a64055b29d0", size = 351232 },
    { url = "https://files.pythonhosted.org/packages/f4/97/aba23f1716b82f6951ba2b1c9178a2d107d1e66c102762a9bf19988547ea/pendulum-3.1.0-cp313-cp313-musllinux_1_1_aarch64.whl", hash = "sha256:f8dee234ca6142bf0514368d01a72945a44685aaa2fc4c14c98d09da9437b620", size = 521563 },
    { url = "https://files.pythonhosted.org/packages/01/33/2c0d5216cc53d16db0c4b3d510f141ee0a540937f8675948541190fbd48b/pendulum-3.1.0-cp313-cp313-musllinux_1_1_x86_64.whl", hash = "sha256:7378084fe54faab4ee481897a00b710876f2e901ded6221671e827a253e643f2", size = 523221 },
    { url = "https://files.pythonhosted.org/packages/51/89/8de955c339c31aeae77fd86d3225509b998c81875e9dba28cb88b8cbf4b3/pendulum-3.1.0-cp313-cp313-win_amd64.whl", hash = "sha256:8539db7ae2c8da430ac2515079e288948c8ebf7eb1edd3e8281b5cdf433040d6", size = 260501 },
    { url = "https://files.pythonhosted.org/packages/15/c3/226a3837363e94f8722461848feec18bfdd7d5172564d53aa3c3397ff01e/pendulum-3.1.0-cp313-cp313-win_arm64.whl", hash = "sha256:1ce26a608e1f7387cd393fba2a129507c4900958d4f47b90757ec17656856571", size = 253087 },
    { url = "https://files.pythonhosted.org/packages/66/10/3258c084653606d2be2c7168998eda4a57cf1559cecb43cf1100000fda5f/pendulum-3.1.0-pp310-pypy310_pp73-macosx_10_12_x86_64.whl", hash = "sha256:d2cac744940299d8da41a3ed941aa1e02b5abbc9ae2c525f3aa2ae30c28a86b5", size = 339442 },
    { url = "https://files.pythonhosted.org/packages/98/d5/98a1a10cd1cfb3390fbf070864e9a10de8e70a9d4509832132f4d900d655/pendulum-3.1.0-pp310-pypy310_pp73-macosx_11_0_arm64.whl", hash = "sha256:ffb39c3f3906a9c9a108fa98e5556f18b52d2c6451984bbfe2f14436ec4fc9d4", size = 326609 },
    { url = "https://files.pythonhosted.org/packages/0a/2e/448abdebc11b9c54e190d273cb084162643199fc184cb1bb6bff7900e67f/pendulum-3.1.0-pp310-pypy310_pp73-manylinux_2_17_aarch64.manylinux2014_aarch64.whl", hash = "sha256:ebe18b1c2eb364064cc4a68a65900f1465cac47d0891dab82341766bcc05b40c", size = 344777 },
    { url = "https://files.pythonhosted.org/packages/ed/91/ee857bbd51168bf08b89c3a4705c920725eee0f830ccc513b8370f6ce71d/pendulum-3.1.0-pp310-pypy310_pp73-manylinux_2_17_x86_64.manylinux2014_x86_64.whl", hash = "sha256:a9e9b28a35cec9fcd90f224b4878456129a057dbd694fc8266a9393834804995", size = 354404 },
    { url = "https://files.pythonhosted.org/packages/bc/d4/e63a57df65e2b2d10f3aa917a4069be9abf5ac7d56d11336e0510742d8a6/pendulum-3.1.0-pp310-pypy310_pp73-musllinux_1_1_aarch64.whl", hash = "sha256:a3be19b73a9c6a866724419295482f817727e635ccc82f07ae6f818943a1ee96", size = 524948 },
    { url = "https://files.pythonhosted.org/packages/93/87/04e74600c5a5674e5f341b8888b530a9de9b84b31889f80fac3bee3e9e87/pendulum-3.1.0-pp310-pypy310_pp73-musllinux_1_1_x86_64.whl", hash = "sha256:24a53b523819bda4c70245687a589b5ea88711f7caac4be5f276d843fe63076b", size = 526340 },
    { url = "https://files.pythonhosted.org/packages/48/27/d3577a5f6f7d1fbf1138d87ce21ebab363c78642513b991d1c424d658d09/pendulum-3.1.0-pp310-pypy310_pp73-win_amd64.whl", hash = "sha256:bd701789414fbd0be3c75f46803f31e91140c23821e4bcb0fa2bddcdd051c425", size = 261089 },
    { url = "https://files.pythonhosted.org/packages/6e/23/e98758924d1b3aac11a626268eabf7f3cf177e7837c28d47bf84c64532d0/pendulum-3.1.0-py3-none-any.whl", hash = "sha256:f9178c2a8e291758ade1e8dd6371b1d26d08371b4c7730a6e9a3ef8b16ebae0f", size = 111799 },
]

[[package]]
name = "platformdirs"
version = "4.3.8"
source = { registry = "https://pypi.org/simple" }
sdist = { url = "https://files.pythonhosted.org/packages/fe/8b/3c73abc9c759ecd3f1f7ceff6685840859e8070c4d947c93fae71f6a0bf2/platformdirs-4.3.8.tar.gz", hash = "sha256:3d512d96e16bcb959a814c9f348431070822a6496326a4be0911c40b5a74c2bc", size = 21362 }
wheels = [
    { url = "https://files.pythonhosted.org/packages/fe/39/979e8e21520d4e47a0bbe349e2713c0aac6f3d853d0e5b34d76206c439aa/platformdirs-4.3.8-py3-none-any.whl", hash = "sha256:ff7059bb7eb1179e2685604f4aaf157cfd9535242bd23742eadc3c13542139b4", size = 18567 },
]

[[package]]
name = "pluggy"
version = "1.6.0"
source = { registry = "https://pypi.org/simple" }
sdist = { url = "https://files.pythonhosted.org/packages/f9/e2/3e91f31a7d2b083fe6ef3fa267035b518369d9511ffab804f839851d2779/pluggy-1.6.0.tar.gz", hash = "sha256:7dcc130b76258d33b90f61b658791dede3486c3e6bfb003ee5c9bfb396dd22f3", size = 69412 }
wheels = [
    { url = "https://files.pythonhosted.org/packages/54/20/4d324d65cc6d9205fabedc306948156824eb9f0ee1633355a8f7ec5c66bf/pluggy-1.6.0-py3-none-any.whl", hash = "sha256:e920276dd6813095e9377c0bc5566d94c932c33b27a3e3945d8389c374dd4746", size = 20538 },
]

[[package]]
name = "pre-commit"
version = "3.8.0"
source = { registry = "https://pypi.org/simple" }
dependencies = [
    { name = "cfgv" },
    { name = "identify" },
    { name = "nodeenv" },
    { name = "pyyaml" },
    { name = "virtualenv" },
]
sdist = { url = "https://files.pythonhosted.org/packages/64/10/97ee2fa54dff1e9da9badbc5e35d0bbaef0776271ea5907eccf64140f72f/pre_commit-3.8.0.tar.gz", hash = "sha256:8bb6494d4a20423842e198980c9ecf9f96607a07ea29549e180eef9ae80fe7af", size = 177815 }
wheels = [
    { url = "https://files.pythonhosted.org/packages/07/92/caae8c86e94681b42c246f0bca35c059a2f0529e5b92619f6aba4cf7e7b6/pre_commit-3.8.0-py2.py3-none-any.whl", hash = "sha256:9a90a53bf82fdd8778d58085faf8d83df56e40dfe18f45b19446e26bf1b3a63f", size = 204643 },
]

[[package]]
name = "protobuf"
version = "6.31.1"
source = { registry = "https://pypi.org/simple" }
sdist = { url = "https://files.pythonhosted.org/packages/52/f3/b9655a711b32c19720253f6f06326faf90580834e2e83f840472d752bc8b/protobuf-6.31.1.tar.gz", hash = "sha256:d8cac4c982f0b957a4dc73a80e2ea24fab08e679c0de9deb835f4a12d69aca9a", size = 441797 }
wheels = [
    { url = "https://files.pythonhosted.org/packages/f3/6f/6ab8e4bf962fd5570d3deaa2d5c38f0a363f57b4501047b5ebeb83ab1125/protobuf-6.31.1-cp310-abi3-win32.whl", hash = "sha256:7fa17d5a29c2e04b7d90e5e32388b8bfd0e7107cd8e616feef7ed3fa6bdab5c9", size = 423603 },
    { url = "https://files.pythonhosted.org/packages/44/3a/b15c4347dd4bf3a1b0ee882f384623e2063bb5cf9fa9d57990a4f7df2fb6/protobuf-6.31.1-cp310-abi3-win_amd64.whl", hash = "sha256:426f59d2964864a1a366254fa703b8632dcec0790d8862d30034d8245e1cd447", size = 435283 },
    { url = "https://files.pythonhosted.org/packages/6a/c9/b9689a2a250264a84e66c46d8862ba788ee7a641cdca39bccf64f59284b7/protobuf-6.31.1-cp39-abi3-macosx_10_9_universal2.whl", hash = "sha256:6f1227473dc43d44ed644425268eb7c2e488ae245d51c6866d19fe158e207402", size = 425604 },
    { url = "https://files.pythonhosted.org/packages/76/a1/7a5a94032c83375e4fe7e7f56e3976ea6ac90c5e85fac8576409e25c39c3/protobuf-6.31.1-cp39-abi3-manylinux2014_aarch64.whl", hash = "sha256:a40fc12b84c154884d7d4c4ebd675d5b3b5283e155f324049ae396b95ddebc39", size = 322115 },
    { url = "https://files.pythonhosted.org/packages/fa/b1/b59d405d64d31999244643d88c45c8241c58f17cc887e73bcb90602327f8/protobuf-6.31.1-cp39-abi3-manylinux2014_x86_64.whl", hash = "sha256:4ee898bf66f7a8b0bd21bce523814e6fbd8c6add948045ce958b73af7e8878c6", size = 321070 },
    { url = "https://files.pythonhosted.org/packages/f7/af/ab3c51ab7507a7325e98ffe691d9495ee3d3aa5f589afad65ec920d39821/protobuf-6.31.1-py3-none-any.whl", hash = "sha256:720a6c7e6b77288b85063569baae8536671b39f15cc22037ec7045658d80489e", size = 168724 },
]

[[package]]
name = "pyelftools"
version = "0.32"
source = { registry = "https://pypi.org/simple" }
sdist = { url = "https://files.pythonhosted.org/packages/b9/ab/33968940b2deb3d92f5b146bc6d4009a5f95d1d06c148ea2f9ee965071af/pyelftools-0.32.tar.gz", hash = "sha256:6de90ee7b8263e740c8715a925382d4099b354f29ac48ea40d840cf7aa14ace5", size = 15047199 }
wheels = [
    { url = "https://files.pythonhosted.org/packages/af/43/700932c4f0638c3421177144a2e86448c0d75dbaee2c7936bda3f9fd0878/pyelftools-0.32-py3-none-any.whl", hash = "sha256:013df952a006db5e138b1edf6d8a68ecc50630adbd0d83a2d41e7f846163d738", size = 188525 },
]

[[package]]
name = "pyftdi"
version = "0.56.0"
source = { registry = "https://pypi.org/simple" }
dependencies = [
    { name = "pyserial" },
    { name = "pyusb" },
]
wheels = [
    { url = "https://files.pythonhosted.org/packages/5a/96/a8de7b7e5556d4b00d1ca1969fc34c89a1b6d177876c7a31d42631b090fc/pyftdi-0.56.0-py3-none-any.whl", hash = "sha256:3ef0baadbf9031dde9d623ae66fac2d16ded36ce1b66c17765ca1944cb38b8b0", size = 145718 },
]

[[package]]
name = "pygments"
version = "2.19.2"
source = { registry = "https://pypi.org/simple" }
sdist = { url = "https://files.pythonhosted.org/packages/b0/77/a5b8c569bf593b0140bde72ea885a803b82086995367bf2037de0159d924/pygments-2.19.2.tar.gz", hash = "sha256:636cb2477cec7f8952536970bc533bc43743542f70392ae026374600add5b887", size = 4968631 }
wheels = [
    { url = "https://files.pythonhosted.org/packages/c7/21/705964c7812476f378728bdf590ca4b771ec72385c533964653c68e86bdc/pygments-2.19.2-py3-none-any.whl", hash = "sha256:86540386c03d588bb81d44bc3928634ff26449851e99741617ecb9037ee5ec0b", size = 1225217 },
]

[[package]]
name = "pymdown-extensions"
version = "10.16"
source = { registry = "https://pypi.org/simple" }
dependencies = [
    { name = "markdown" },
    { name = "pyyaml" },
]
sdist = { url = "https://files.pythonhosted.org/packages/1a/0a/c06b542ac108bfc73200677309cd9188a3a01b127a63f20cadc18d873d88/pymdown_extensions-10.16.tar.gz", hash = "sha256:71dac4fca63fabeffd3eb9038b756161a33ec6e8d230853d3cecf562155ab3de", size = 853197 }
wheels = [
    { url = "https://files.pythonhosted.org/packages/98/d4/10bb14004d3c792811e05e21b5e5dcae805aacb739bd12a0540967b99592/pymdown_extensions-10.16-py3-none-any.whl", hash = "sha256:f5dd064a4db588cb2d95229fc4ee63a1b16cc8b4d0e6145c0899ed8723da1df2", size = 266143 },
]

[[package]]
name = "pyproject-api"
version = "1.9.1"
source = { registry = "https://pypi.org/simple" }
dependencies = [
    { name = "packaging" },
    { name = "tomli", marker = "python_full_version < '3.11'" },
]
sdist = { url = "https://files.pythonhosted.org/packages/19/fd/437901c891f58a7b9096511750247535e891d2d5a5a6eefbc9386a2b41d5/pyproject_api-1.9.1.tar.gz", hash = "sha256:43c9918f49daab37e302038fc1aed54a8c7a91a9fa935d00b9a485f37e0f5335", size = 22710 }
wheels = [
    { url = "https://files.pythonhosted.org/packages/ef/e6/c293c06695d4a3ab0260ef124a74ebadba5f4c511ce3a4259e976902c00b/pyproject_api-1.9.1-py3-none-any.whl", hash = "sha256:7d6238d92f8962773dd75b5f0c4a6a27cce092a14b623b811dba656f3b628948", size = 13158 },
]

[[package]]
name = "pyserial"
version = "3.5"
source = { registry = "https://pypi.org/simple" }
sdist = { url = "https://files.pythonhosted.org/packages/1e/7d/ae3f0a63f41e4d2f6cb66a5b57197850f919f59e558159a4dd3a818f5082/pyserial-3.5.tar.gz", hash = "sha256:3c77e014170dfffbd816e6ffc205e9842efb10be9f58ec16d3e8675b4925cddb", size = 159125 }
wheels = [
    { url = "https://files.pythonhosted.org/packages/07/bc/587a445451b253b285629263eb51c2d8e9bcea4fc97826266d186f96f558/pyserial-3.5-py2.py3-none-any.whl", hash = "sha256:c4451db6ba391ca6ca299fb3ec7bae67a5c55dde170964c7a14ceefec02f2cf0", size = 90585 },
]

[[package]]
name = "pytest"
version = "7.4.4"
source = { registry = "https://pypi.org/simple" }
dependencies = [
    { name = "colorama", marker = "sys_platform == 'win32'" },
    { name = "exceptiongroup", marker = "python_full_version < '3.11'" },
    { name = "iniconfig" },
    { name = "packaging" },
    { name = "pluggy" },
    { name = "tomli", marker = "python_full_version < '3.11'" },
]
sdist = { url = "https://files.pythonhosted.org/packages/80/1f/9d8e98e4133ffb16c90f3b405c43e38d3abb715bb5d7a63a5a684f7e46a3/pytest-7.4.4.tar.gz", hash = "sha256:2cf0005922c6ace4a3e2ec8b4080eb0d9753fdc93107415332f50ce9e7994280", size = 1357116 }
wheels = [
    { url = "https://files.pythonhosted.org/packages/51/ff/f6e8b8f39e08547faece4bd80f89d5a8de68a38b2d179cc1c4490ffa3286/pytest-7.4.4-py3-none-any.whl", hash = "sha256:b090cdf5ed60bf4c45261be03239c2c1c22df034fbffe691abe93cd80cea01d8", size = 325287 },
]

[[package]]
name = "pytest-cov"
version = "4.1.0"
source = { registry = "https://pypi.org/simple" }
dependencies = [
    { name = "coverage", extra = ["toml"] },
    { name = "pytest" },
]
sdist = { url = "https://files.pythonhosted.org/packages/7a/15/da3df99fd551507694a9b01f512a2f6cf1254f33601605843c3775f39460/pytest-cov-4.1.0.tar.gz", hash = "sha256:3904b13dfbfec47f003b8e77fd5b589cd11904a21ddf1ab38a64f204d6a10ef6", size = 63245 }
wheels = [
    { url = "https://files.pythonhosted.org/packages/a7/4b/8b78d126e275efa2379b1c2e09dc52cf70df16fc3b90613ef82531499d73/pytest_cov-4.1.0-py3-none-any.whl", hash = "sha256:6ba70b9e97e69fcc3fb45bfeab2d0a138fb65c4d0d6a41ef33983ad114be8c3a", size = 21949 },
]

[[package]]
name = "python-can"
version = "4.5.0"
source = { registry = "https://pypi.org/simple" }
dependencies = [
    { name = "msgpack", marker = "sys_platform != 'win32'" },
    { name = "packaging" },
    { name = "typing-extensions" },
    { name = "wrapt" },
]
sdist = { url = "https://files.pythonhosted.org/packages/6a/4b/b6fd103c3f2eb0ae942e0704642d396ebbaf87f4d82d0102560cc738fdf1/python_can-4.5.0.tar.gz", hash = "sha256:d3684cebe5b028a148c1742b3a45cec4fcaf83a7f7c52d0680b2eaeaf52f8eb7", size = 1190119 }
wheels = [
    { url = "https://files.pythonhosted.org/packages/6f/38/3faaa0460705f09f5fbae8e44ad4e12c6a90b12535797b9fba67f5271fed/python_can-4.5.0-py3-none-any.whl", hash = "sha256:1eec66833c1ac76a7e3d636ee0f8b4ba2752e892bab1c56ce74308b2216b5445", size = 268989 },
]

[[package]]
name = "python-dateutil"
version = "2.9.0.post0"
source = { registry = "https://pypi.org/simple" }
dependencies = [
    { name = "six" },
]
sdist = { url = "https://files.pythonhosted.org/packages/66/c0/0c8b6ad9f17a802ee498c46e004a0eb49bc148f2fd230864601a86dcf6db/python-dateutil-2.9.0.post0.tar.gz", hash = "sha256:37dd54208da7e1cd875388217d5e00ebd4179249f90fb72437e91a35459a0ad3", size = 342432 }
wheels = [
    { url = "https://files.pythonhosted.org/packages/ec/57/56b9bcc3c9c6a792fcbaf139543cee77261f3651ca9da0c93f5c1221264b/python_dateutil-2.9.0.post0-py2.py3-none-any.whl", hash = "sha256:a8b2bc7bffae282281c8140a97d3aa9c14da0b136dfe83f850eea9a5f7470427", size = 229892 },
]

[[package]]
name = "pytz"
version = "2025.2"
source = { registry = "https://pypi.org/simple" }
sdist = { url = "https://files.pythonhosted.org/packages/f8/bf/abbd3cdfb8fbc7fb3d4d38d320f2441b1e7cbe29be4f23797b4a2b5d8aac/pytz-2025.2.tar.gz", hash = "sha256:360b9e3dbb49a209c21ad61809c7fb453643e048b38924c765813546746e81c3", size = 320884 }
wheels = [
    { url = "https://files.pythonhosted.org/packages/81/c4/34e93fe5f5429d7570ec1fa436f1986fb1f00c3e0f43a589fe2bbcd22c3f/pytz-2025.2-py2.py3-none-any.whl", hash = "sha256:5ddf76296dd8c44c26eb8f4b6f35488f3ccbf6fbbd7adee0b7262d43f0ec2f00", size = 509225 },
]

[[package]]
name = "pytzdata"
version = "2020.1"
source = { registry = "https://pypi.org/simple" }
sdist = { url = "https://files.pythonhosted.org/packages/67/62/4c25435a7c2f9c7aef6800862d6c227fc4cd81e9f0beebc5549a49c8ed53/pytzdata-2020.1.tar.gz", hash = "sha256:3efa13b335a00a8de1d345ae41ec78dd11c9f8807f522d39850f2dd828681540", size = 281719 }
wheels = [
    { url = "https://files.pythonhosted.org/packages/e0/4f/4474bda990ee740a020cbc3eb271925ef7daa7c8444240d34ff62c8442a3/pytzdata-2020.1-py2.py3-none-any.whl", hash = "sha256:e1e14750bcf95016381e4d472bad004eef710f2d6417240904070b3d6654485f", size = 489958 },
]

[[package]]
name = "pyudev"
version = "0.24.3"
source = { registry = "https://pypi.org/simple" }
sdist = { url = "https://files.pythonhosted.org/packages/c4/5c/6cc034da13830e3da123ccf9a30910bc868fa16670362f004e4b788d0df1/pyudev-0.24.3.tar.gz", hash = "sha256:2e945427a21674893bb97632401db62139d91cea1ee96137cc7b07ad22198fc7", size = 55970 }
wheels = [
    { url = "https://files.pythonhosted.org/packages/9d/3b/c37870f68ceb067707ca7b04db364a1478fcd40c6194007fb6e492ff9a92/pyudev-0.24.3-py3-none-any.whl", hash = "sha256:e8246f0a014fe370119ba2bc781bfbe62c0298d0d6b39c94e83102a8a3f56960", size = 62677 },
]

[[package]]
name = "pyusb"
version = "1.3.1"
source = { registry = "https://pypi.org/simple" }
sdist = { url = "https://files.pythonhosted.org/packages/00/6b/ce3727395e52b7b76dfcf0c665e37d223b680b9becc60710d4bc08b7b7cb/pyusb-1.3.1.tar.gz", hash = "sha256:3af070b607467c1c164f49d5b0caabe8ac78dbed9298d703a8dbf9df4052d17e", size = 77281 }
wheels = [
    { url = "https://files.pythonhosted.org/packages/28/b8/27e6312e86408a44fe16bd28ee12dd98608b39f7e7e57884a24e8f29b573/pyusb-1.3.1-py3-none-any.whl", hash = "sha256:bf9b754557af4717fe80c2b07cc2b923a9151f5c08d17bdb5345dac09d6a0430", size = 58465 },
]

[[package]]
name = "pywin32"
version = "310"
source = { registry = "https://pypi.org/simple" }
wheels = [
    { url = "https://files.pythonhosted.org/packages/95/da/a5f38fffbba2fb99aa4aa905480ac4b8e83ca486659ac8c95bce47fb5276/pywin32-310-cp310-cp310-win32.whl", hash = "sha256:6dd97011efc8bf51d6793a82292419eba2c71cf8e7250cfac03bba284454abc1", size = 8848240 },
    { url = "https://files.pythonhosted.org/packages/aa/fe/d873a773324fa565619ba555a82c9dabd677301720f3660a731a5d07e49a/pywin32-310-cp310-cp310-win_amd64.whl", hash = "sha256:c3e78706e4229b915a0821941a84e7ef420bf2b77e08c9dae3c76fd03fd2ae3d", size = 9601854 },
    { url = "https://files.pythonhosted.org/packages/3c/84/1a8e3d7a15490d28a5d816efa229ecb4999cdc51a7c30dd8914f669093b8/pywin32-310-cp310-cp310-win_arm64.whl", hash = "sha256:33babed0cf0c92a6f94cc6cc13546ab24ee13e3e800e61ed87609ab91e4c8213", size = 8522963 },
    { url = "https://files.pythonhosted.org/packages/f7/b1/68aa2986129fb1011dabbe95f0136f44509afaf072b12b8f815905a39f33/pywin32-310-cp311-cp311-win32.whl", hash = "sha256:1e765f9564e83011a63321bb9d27ec456a0ed90d3732c4b2e312b855365ed8bd", size = 8784284 },
    { url = "https://files.pythonhosted.org/packages/b3/bd/d1592635992dd8db5bb8ace0551bc3a769de1ac8850200cfa517e72739fb/pywin32-310-cp311-cp311-win_amd64.whl", hash = "sha256:126298077a9d7c95c53823934f000599f66ec9296b09167810eb24875f32689c", size = 9520748 },
    { url = "https://files.pythonhosted.org/packages/90/b1/ac8b1ffce6603849eb45a91cf126c0fa5431f186c2e768bf56889c46f51c/pywin32-310-cp311-cp311-win_arm64.whl", hash = "sha256:19ec5fc9b1d51c4350be7bb00760ffce46e6c95eaf2f0b2f1150657b1a43c582", size = 8455941 },
    { url = "https://files.pythonhosted.org/packages/6b/ec/4fdbe47932f671d6e348474ea35ed94227fb5df56a7c30cbbb42cd396ed0/pywin32-310-cp312-cp312-win32.whl", hash = "sha256:8a75a5cc3893e83a108c05d82198880704c44bbaee4d06e442e471d3c9ea4f3d", size = 8796239 },
    { url = "https://files.pythonhosted.org/packages/e3/e5/b0627f8bb84e06991bea89ad8153a9e50ace40b2e1195d68e9dff6b03d0f/pywin32-310-cp312-cp312-win_amd64.whl", hash = "sha256:bf5c397c9a9a19a6f62f3fb821fbf36cac08f03770056711f765ec1503972060", size = 9503839 },
    { url = "https://files.pythonhosted.org/packages/1f/32/9ccf53748df72301a89713936645a664ec001abd35ecc8578beda593d37d/pywin32-310-cp312-cp312-win_arm64.whl", hash = "sha256:2349cc906eae872d0663d4d6290d13b90621eaf78964bb1578632ff20e152966", size = 8459470 },
    { url = "https://files.pythonhosted.org/packages/1c/09/9c1b978ffc4ae53999e89c19c77ba882d9fce476729f23ef55211ea1c034/pywin32-310-cp313-cp313-win32.whl", hash = "sha256:5d241a659c496ada3253cd01cfaa779b048e90ce4b2b38cd44168ad555ce74ab", size = 8794384 },
    { url = "https://files.pythonhosted.org/packages/45/3c/b4640f740ffebadd5d34df35fecba0e1cfef8fde9f3e594df91c28ad9b50/pywin32-310-cp313-cp313-win_amd64.whl", hash = "sha256:667827eb3a90208ddbdcc9e860c81bde63a135710e21e4cb3348968e4bd5249e", size = 9503039 },
    { url = "https://files.pythonhosted.org/packages/b4/f4/f785020090fb050e7fb6d34b780f2231f302609dc964672f72bfaeb59a28/pywin32-310-cp313-cp313-win_arm64.whl", hash = "sha256:e308f831de771482b7cf692a1f308f8fca701b2d8f9dde6cc440c7da17e47b33", size = 8458152 },
]

[[package]]
name = "pyyaml"
version = "6.0.2"
source = { registry = "https://pypi.org/simple" }
sdist = { url = "https://files.pythonhosted.org/packages/54/ed/79a089b6be93607fa5cdaedf301d7dfb23af5f25c398d5ead2525b063e17/pyyaml-6.0.2.tar.gz", hash = "sha256:d584d9ec91ad65861cc08d42e834324ef890a082e591037abe114850ff7bbc3e", size = 130631 }
wheels = [
    { url = "https://files.pythonhosted.org/packages/9b/95/a3fac87cb7158e231b5a6012e438c647e1a87f09f8e0d123acec8ab8bf71/PyYAML-6.0.2-cp310-cp310-macosx_10_9_x86_64.whl", hash = "sha256:0a9a2848a5b7feac301353437eb7d5957887edbf81d56e903999a75a3d743086", size = 184199 },
    { url = "https://files.pythonhosted.org/packages/c7/7a/68bd47624dab8fd4afbfd3c48e3b79efe09098ae941de5b58abcbadff5cb/PyYAML-6.0.2-cp310-cp310-macosx_11_0_arm64.whl", hash = "sha256:29717114e51c84ddfba879543fb232a6ed60086602313ca38cce623c1d62cfbf", size = 171758 },
    { url = "https://files.pythonhosted.org/packages/49/ee/14c54df452143b9ee9f0f29074d7ca5516a36edb0b4cc40c3f280131656f/PyYAML-6.0.2-cp310-cp310-manylinux_2_17_aarch64.manylinux2014_aarch64.whl", hash = "sha256:8824b5a04a04a047e72eea5cec3bc266db09e35de6bdfe34c9436ac5ee27d237", size = 718463 },
    { url = "https://files.pythonhosted.org/packages/4d/61/de363a97476e766574650d742205be468921a7b532aa2499fcd886b62530/PyYAML-6.0.2-cp310-cp310-manylinux_2_17_s390x.manylinux2014_s390x.whl", hash = "sha256:7c36280e6fb8385e520936c3cb3b8042851904eba0e58d277dca80a5cfed590b", size = 719280 },
    { url = "https://files.pythonhosted.org/packages/6b/4e/1523cb902fd98355e2e9ea5e5eb237cbc5f3ad5f3075fa65087aa0ecb669/PyYAML-6.0.2-cp310-cp310-manylinux_2_17_x86_64.manylinux2014_x86_64.whl", hash = "sha256:ec031d5d2feb36d1d1a24380e4db6d43695f3748343d99434e6f5f9156aaa2ed", size = 751239 },
    { url = "https://files.pythonhosted.org/packages/b7/33/5504b3a9a4464893c32f118a9cc045190a91637b119a9c881da1cf6b7a72/PyYAML-6.0.2-cp310-cp310-musllinux_1_1_aarch64.whl", hash = "sha256:936d68689298c36b53b29f23c6dbb74de12b4ac12ca6cfe0e047bedceea56180", size = 695802 },
    { url = "https://files.pythonhosted.org/packages/5c/20/8347dcabd41ef3a3cdc4f7b7a2aff3d06598c8779faa189cdbf878b626a4/PyYAML-6.0.2-cp310-cp310-musllinux_1_1_x86_64.whl", hash = "sha256:23502f431948090f597378482b4812b0caae32c22213aecf3b55325e049a6c68", size = 720527 },
    { url = "https://files.pythonhosted.org/packages/be/aa/5afe99233fb360d0ff37377145a949ae258aaab831bde4792b32650a4378/PyYAML-6.0.2-cp310-cp310-win32.whl", hash = "sha256:2e99c6826ffa974fe6e27cdb5ed0021786b03fc98e5ee3c5bfe1fd5015f42b99", size = 144052 },
    { url = "https://files.pythonhosted.org/packages/b5/84/0fa4b06f6d6c958d207620fc60005e241ecedceee58931bb20138e1e5776/PyYAML-6.0.2-cp310-cp310-win_amd64.whl", hash = "sha256:a4d3091415f010369ae4ed1fc6b79def9416358877534caf6a0fdd2146c87a3e", size = 161774 },
    { url = "https://files.pythonhosted.org/packages/f8/aa/7af4e81f7acba21a4c6be026da38fd2b872ca46226673c89a758ebdc4fd2/PyYAML-6.0.2-cp311-cp311-macosx_10_9_x86_64.whl", hash = "sha256:cc1c1159b3d456576af7a3e4d1ba7e6924cb39de8f67111c735f6fc832082774", size = 184612 },
    { url = "https://files.pythonhosted.org/packages/8b/62/b9faa998fd185f65c1371643678e4d58254add437edb764a08c5a98fb986/PyYAML-6.0.2-cp311-cp311-macosx_11_0_arm64.whl", hash = "sha256:1e2120ef853f59c7419231f3bf4e7021f1b936f6ebd222406c3b60212205d2ee", size = 172040 },
    { url = "https://files.pythonhosted.org/packages/ad/0c/c804f5f922a9a6563bab712d8dcc70251e8af811fce4524d57c2c0fd49a4/PyYAML-6.0.2-cp311-cp311-manylinux_2_17_aarch64.manylinux2014_aarch64.whl", hash = "sha256:5d225db5a45f21e78dd9358e58a98702a0302f2659a3c6cd320564b75b86f47c", size = 736829 },
    { url = "https://files.pythonhosted.org/packages/51/16/6af8d6a6b210c8e54f1406a6b9481febf9c64a3109c541567e35a49aa2e7/PyYAML-6.0.2-cp311-cp311-manylinux_2_17_s390x.manylinux2014_s390x.whl", hash = "sha256:5ac9328ec4831237bec75defaf839f7d4564be1e6b25ac710bd1a96321cc8317", size = 764167 },
    { url = "https://files.pythonhosted.org/packages/75/e4/2c27590dfc9992f73aabbeb9241ae20220bd9452df27483b6e56d3975cc5/PyYAML-6.0.2-cp311-cp311-manylinux_2_17_x86_64.manylinux2014_x86_64.whl", hash = "sha256:3ad2a3decf9aaba3d29c8f537ac4b243e36bef957511b4766cb0057d32b0be85", size = 762952 },
    { url = "https://files.pythonhosted.org/packages/9b/97/ecc1abf4a823f5ac61941a9c00fe501b02ac3ab0e373c3857f7d4b83e2b6/PyYAML-6.0.2-cp311-cp311-musllinux_1_1_aarch64.whl", hash = "sha256:ff3824dc5261f50c9b0dfb3be22b4567a6f938ccce4587b38952d85fd9e9afe4", size = 735301 },
    { url = "https://files.pythonhosted.org/packages/45/73/0f49dacd6e82c9430e46f4a027baa4ca205e8b0a9dce1397f44edc23559d/PyYAML-6.0.2-cp311-cp311-musllinux_1_1_x86_64.whl", hash = "sha256:797b4f722ffa07cc8d62053e4cff1486fa6dc094105d13fea7b1de7d8bf71c9e", size = 756638 },
    { url = "https://files.pythonhosted.org/packages/22/5f/956f0f9fc65223a58fbc14459bf34b4cc48dec52e00535c79b8db361aabd/PyYAML-6.0.2-cp311-cp311-win32.whl", hash = "sha256:11d8f3dd2b9c1207dcaf2ee0bbbfd5991f571186ec9cc78427ba5bd32afae4b5", size = 143850 },
    { url = "https://files.pythonhosted.org/packages/ed/23/8da0bbe2ab9dcdd11f4f4557ccaf95c10b9811b13ecced089d43ce59c3c8/PyYAML-6.0.2-cp311-cp311-win_amd64.whl", hash = "sha256:e10ce637b18caea04431ce14fabcf5c64a1c61ec9c56b071a4b7ca131ca52d44", size = 161980 },
    { url = "https://files.pythonhosted.org/packages/86/0c/c581167fc46d6d6d7ddcfb8c843a4de25bdd27e4466938109ca68492292c/PyYAML-6.0.2-cp312-cp312-macosx_10_9_x86_64.whl", hash = "sha256:c70c95198c015b85feafc136515252a261a84561b7b1d51e3384e0655ddf25ab", size = 183873 },
    { url = "https://files.pythonhosted.org/packages/a8/0c/38374f5bb272c051e2a69281d71cba6fdb983413e6758b84482905e29a5d/PyYAML-6.0.2-cp312-cp312-macosx_11_0_arm64.whl", hash = "sha256:ce826d6ef20b1bc864f0a68340c8b3287705cae2f8b4b1d932177dcc76721725", size = 173302 },
    { url = "https://files.pythonhosted.org/packages/c3/93/9916574aa8c00aa06bbac729972eb1071d002b8e158bd0e83a3b9a20a1f7/PyYAML-6.0.2-cp312-cp312-manylinux_2_17_aarch64.manylinux2014_aarch64.whl", hash = "sha256:1f71ea527786de97d1a0cc0eacd1defc0985dcf6b3f17bb77dcfc8c34bec4dc5", size = 739154 },
    { url = "https://files.pythonhosted.org/packages/95/0f/b8938f1cbd09739c6da569d172531567dbcc9789e0029aa070856f123984/PyYAML-6.0.2-cp312-cp312-manylinux_2_17_s390x.manylinux2014_s390x.whl", hash = "sha256:9b22676e8097e9e22e36d6b7bda33190d0d400f345f23d4065d48f4ca7ae0425", size = 766223 },
    { url = "https://files.pythonhosted.org/packages/b9/2b/614b4752f2e127db5cc206abc23a8c19678e92b23c3db30fc86ab731d3bd/PyYAML-6.0.2-cp312-cp312-manylinux_2_17_x86_64.manylinux2014_x86_64.whl", hash = "sha256:80bab7bfc629882493af4aa31a4cfa43a4c57c83813253626916b8c7ada83476", size = 767542 },
    { url = "https://files.pythonhosted.org/packages/d4/00/dd137d5bcc7efea1836d6264f049359861cf548469d18da90cd8216cf05f/PyYAML-6.0.2-cp312-cp312-musllinux_1_1_aarch64.whl", hash = "sha256:0833f8694549e586547b576dcfaba4a6b55b9e96098b36cdc7ebefe667dfed48", size = 731164 },
    { url = "https://files.pythonhosted.org/packages/c9/1f/4f998c900485e5c0ef43838363ba4a9723ac0ad73a9dc42068b12aaba4e4/PyYAML-6.0.2-cp312-cp312-musllinux_1_1_x86_64.whl", hash = "sha256:8b9c7197f7cb2738065c481a0461e50ad02f18c78cd75775628afb4d7137fb3b", size = 756611 },
    { url = "https://files.pythonhosted.org/packages/df/d1/f5a275fdb252768b7a11ec63585bc38d0e87c9e05668a139fea92b80634c/PyYAML-6.0.2-cp312-cp312-win32.whl", hash = "sha256:ef6107725bd54b262d6dedcc2af448a266975032bc85ef0172c5f059da6325b4", size = 140591 },
    { url = "https://files.pythonhosted.org/packages/0c/e8/4f648c598b17c3d06e8753d7d13d57542b30d56e6c2dedf9c331ae56312e/PyYAML-6.0.2-cp312-cp312-win_amd64.whl", hash = "sha256:7e7401d0de89a9a855c839bc697c079a4af81cf878373abd7dc625847d25cbd8", size = 156338 },
    { url = "https://files.pythonhosted.org/packages/ef/e3/3af305b830494fa85d95f6d95ef7fa73f2ee1cc8ef5b495c7c3269fb835f/PyYAML-6.0.2-cp313-cp313-macosx_10_13_x86_64.whl", hash = "sha256:efdca5630322a10774e8e98e1af481aad470dd62c3170801852d752aa7a783ba", size = 181309 },
    { url = "https://files.pythonhosted.org/packages/45/9f/3b1c20a0b7a3200524eb0076cc027a970d320bd3a6592873c85c92a08731/PyYAML-6.0.2-cp313-cp313-macosx_11_0_arm64.whl", hash = "sha256:50187695423ffe49e2deacb8cd10510bc361faac997de9efef88badc3bb9e2d1", size = 171679 },
    { url = "https://files.pythonhosted.org/packages/7c/9a/337322f27005c33bcb656c655fa78325b730324c78620e8328ae28b64d0c/PyYAML-6.0.2-cp313-cp313-manylinux_2_17_aarch64.manylinux2014_aarch64.whl", hash = "sha256:0ffe8360bab4910ef1b9e87fb812d8bc0a308b0d0eef8c8f44e0254ab3b07133", size = 733428 },
    { url = "https://files.pythonhosted.org/packages/a3/69/864fbe19e6c18ea3cc196cbe5d392175b4cf3d5d0ac1403ec3f2d237ebb5/PyYAML-6.0.2-cp313-cp313-manylinux_2_17_s390x.manylinux2014_s390x.whl", hash = "sha256:17e311b6c678207928d649faa7cb0d7b4c26a0ba73d41e99c4fff6b6c3276484", size = 763361 },
    { url = "https://files.pythonhosted.org/packages/04/24/b7721e4845c2f162d26f50521b825fb061bc0a5afcf9a386840f23ea19fa/PyYAML-6.0.2-cp313-cp313-manylinux_2_17_x86_64.manylinux2014_x86_64.whl", hash = "sha256:70b189594dbe54f75ab3a1acec5f1e3faa7e8cf2f1e08d9b561cb41b845f69d5", size = 759523 },
    { url = "https://files.pythonhosted.org/packages/2b/b2/e3234f59ba06559c6ff63c4e10baea10e5e7df868092bf9ab40e5b9c56b6/PyYAML-6.0.2-cp313-cp313-musllinux_1_1_aarch64.whl", hash = "sha256:41e4e3953a79407c794916fa277a82531dd93aad34e29c2a514c2c0c5fe971cc", size = 726660 },
    { url = "https://files.pythonhosted.org/packages/fe/0f/25911a9f080464c59fab9027482f822b86bf0608957a5fcc6eaac85aa515/PyYAML-6.0.2-cp313-cp313-musllinux_1_1_x86_64.whl", hash = "sha256:68ccc6023a3400877818152ad9a1033e3db8625d899c72eacb5a668902e4d652", size = 751597 },
    { url = "https://files.pythonhosted.org/packages/14/0d/e2c3b43bbce3cf6bd97c840b46088a3031085179e596d4929729d8d68270/PyYAML-6.0.2-cp313-cp313-win32.whl", hash = "sha256:bc2fa7c6b47d6bc618dd7fb02ef6fdedb1090ec036abab80d4681424b84c1183", size = 140527 },
    { url = "https://files.pythonhosted.org/packages/fa/de/02b54f42487e3d3c6efb3f89428677074ca7bf43aae402517bc7cca949f3/PyYAML-6.0.2-cp313-cp313-win_amd64.whl", hash = "sha256:8388ee1976c416731879ac16da0aff3f63b286ffdd57cdeb95f3f2e085687563", size = 156446 },
]

[[package]]
name = "pyyaml-env-tag"
version = "1.1"
source = { registry = "https://pypi.org/simple" }
dependencies = [
    { name = "pyyaml" },
]
sdist = { url = "https://files.pythonhosted.org/packages/eb/2e/79c822141bfd05a853236b504869ebc6b70159afc570e1d5a20641782eaa/pyyaml_env_tag-1.1.tar.gz", hash = "sha256:2eb38b75a2d21ee0475d6d97ec19c63287a7e140231e4214969d0eac923cd7ff", size = 5737 }
wheels = [
    { url = "https://files.pythonhosted.org/packages/04/11/432f32f8097b03e3cd5fe57e88efb685d964e2e5178a48ed61e841f7fdce/pyyaml_env_tag-1.1-py3-none-any.whl", hash = "sha256:17109e1a528561e32f026364712fee1264bc2ea6715120891174ed1b980d2e04", size = 4722 },
]

[[package]]
name = "requests"
version = "2.32.4"
source = { registry = "https://pypi.org/simple" }
dependencies = [
    { name = "certifi" },
    { name = "charset-normalizer" },
    { name = "idna" },
    { name = "urllib3" },
]
sdist = { url = "https://files.pythonhosted.org/packages/e1/0a/929373653770d8a0d7ea76c37de6e41f11eb07559b103b1c02cafb3f7cf8/requests-2.32.4.tar.gz", hash = "sha256:27d0316682c8a29834d3264820024b62a36942083d52caf2f14c0591336d3422", size = 135258 }
wheels = [
    { url = "https://files.pythonhosted.org/packages/7c/e4/56027c4a6b4ae70ca9de302488c5ca95ad4a39e190093d6c1a8ace08341b/requests-2.32.4-py3-none-any.whl", hash = "sha256:27babd3cda2a6d50b30443204ee89830707d396671944c998b5975b031ac2b2c", size = 64847 },
]

[[package]]
name = "rpi-gpio"
version = "0.7.1"
source = { registry = "https://pypi.org/simple" }
sdist = { url = "https://files.pythonhosted.org/packages/c4/0f/10b524a12b3445af1c607c27b2f5ed122ef55756e29942900e5c950735f2/RPi.GPIO-0.7.1.tar.gz", hash = "sha256:cd61c4b03c37b62bba4a5acfea9862749c33c618e0295e7e90aa4713fb373b70", size = 29090 }
wheels = [
    { url = "https://files.pythonhosted.org/packages/40/48/e5698d5589d63907593c2909b8e4f0e7b559af19a73de003b1dabb5332c7/RPi.GPIO-0.7.1-cp310-cp310-linux_armv6l.whl", hash = "sha256:57b6c044ef5375a78c8dda27cdfadf329e76aa6943cd6cffbbbd345a9adf9ca5", size = 69820 },
]

[[package]]
name = "rpi-ws281x"
version = "5.0.0"
source = { registry = "https://pypi.org/simple" }
sdist = { url = "https://files.pythonhosted.org/packages/c0/1e/642208a685c5e96d38323f42c75d9b24f95e2d1b8390dd104e04a712f29e/rpi_ws281x-5.0.0.tar.gz", hash = "sha256:00ce6db771436b778d0930245cf8ea2aae11008cc5fd67d57789c5422af3ee55", size = 64519 }

[[package]]
name = "s3transfer"
version = "0.13.0"
source = { registry = "https://pypi.org/simple" }
dependencies = [
    { name = "botocore" },
]
sdist = { url = "https://files.pythonhosted.org/packages/ed/5d/9dcc100abc6711e8247af5aa561fc07c4a046f72f659c3adea9a449e191a/s3transfer-0.13.0.tar.gz", hash = "sha256:f5e6db74eb7776a37208001113ea7aa97695368242b364d73e91c981ac522177", size = 150232 }
wheels = [
    { url = "https://files.pythonhosted.org/packages/18/17/22bf8155aa0ea2305eefa3a6402e040df7ebe512d1310165eda1e233c3f8/s3transfer-0.13.0-py3-none-any.whl", hash = "sha256:0148ef34d6dd964d0d8cf4311b2b21c474693e57c2e069ec708ce043d2b527be", size = 85152 },
]

[[package]]
name = "scipy"
version = "1.15.3"
source = { registry = "https://pypi.org/simple" }
resolution-markers = [
    "python_full_version < '3.11'",
]
dependencies = [
    { name = "numpy", marker = "python_full_version < '3.11'" },
]
sdist = { url = "https://files.pythonhosted.org/packages/0f/37/6964b830433e654ec7485e45a00fc9a27cf868d622838f6b6d9c5ec0d532/scipy-1.15.3.tar.gz", hash = "sha256:eae3cf522bc7df64b42cad3925c876e1b0b6c35c1337c93e12c0f366f55b0eaf", size = 59419214 }
wheels = [
    { url = "https://files.pythonhosted.org/packages/78/2f/4966032c5f8cc7e6a60f1b2e0ad686293b9474b65246b0c642e3ef3badd0/scipy-1.15.3-cp310-cp310-macosx_10_13_x86_64.whl", hash = "sha256:a345928c86d535060c9c2b25e71e87c39ab2f22fc96e9636bd74d1dbf9de448c", size = 38702770 },
    { url = "https://files.pythonhosted.org/packages/a0/6e/0c3bf90fae0e910c274db43304ebe25a6b391327f3f10b5dcc638c090795/scipy-1.15.3-cp310-cp310-macosx_12_0_arm64.whl", hash = "sha256:ad3432cb0f9ed87477a8d97f03b763fd1d57709f1bbde3c9369b1dff5503b253", size = 30094511 },
    { url = "https://files.pythonhosted.org/packages/ea/b1/4deb37252311c1acff7f101f6453f0440794f51b6eacb1aad4459a134081/scipy-1.15.3-cp310-cp310-macosx_14_0_arm64.whl", hash = "sha256:aef683a9ae6eb00728a542b796f52a5477b78252edede72b8327a886ab63293f", size = 22368151 },
    { url = "https://files.pythonhosted.org/packages/38/7d/f457626e3cd3c29b3a49ca115a304cebb8cc6f31b04678f03b216899d3c6/scipy-1.15.3-cp310-cp310-macosx_14_0_x86_64.whl", hash = "sha256:1c832e1bd78dea67d5c16f786681b28dd695a8cb1fb90af2e27580d3d0967e92", size = 25121732 },
    { url = "https://files.pythonhosted.org/packages/db/0a/92b1de4a7adc7a15dcf5bddc6e191f6f29ee663b30511ce20467ef9b82e4/scipy-1.15.3-cp310-cp310-manylinux_2_17_aarch64.manylinux2014_aarch64.whl", hash = "sha256:263961f658ce2165bbd7b99fa5135195c3a12d9bef045345016b8b50c315cb82", size = 35547617 },
    { url = "https://files.pythonhosted.org/packages/8e/6d/41991e503e51fc1134502694c5fa7a1671501a17ffa12716a4a9151af3df/scipy-1.15.3-cp310-cp310-manylinux_2_17_x86_64.manylinux2014_x86_64.whl", hash = "sha256:9e2abc762b0811e09a0d3258abee2d98e0c703eee49464ce0069590846f31d40", size = 37662964 },
    { url = "https://files.pythonhosted.org/packages/25/e1/3df8f83cb15f3500478c889be8fb18700813b95e9e087328230b98d547ff/scipy-1.15.3-cp310-cp310-musllinux_1_2_aarch64.whl", hash = "sha256:ed7284b21a7a0c8f1b6e5977ac05396c0d008b89e05498c8b7e8f4a1423bba0e", size = 37238749 },
    { url = "https://files.pythonhosted.org/packages/93/3e/b3257cf446f2a3533ed7809757039016b74cd6f38271de91682aa844cfc5/scipy-1.15.3-cp310-cp310-musllinux_1_2_x86_64.whl", hash = "sha256:5380741e53df2c566f4d234b100a484b420af85deb39ea35a1cc1be84ff53a5c", size = 40022383 },
    { url = "https://files.pythonhosted.org/packages/d1/84/55bc4881973d3f79b479a5a2e2df61c8c9a04fcb986a213ac9c02cfb659b/scipy-1.15.3-cp310-cp310-win_amd64.whl", hash = "sha256:9d61e97b186a57350f6d6fd72640f9e99d5a4a2b8fbf4b9ee9a841eab327dc13", size = 41259201 },
    { url = "https://files.pythonhosted.org/packages/96/ab/5cc9f80f28f6a7dff646c5756e559823614a42b1939d86dd0ed550470210/scipy-1.15.3-cp311-cp311-macosx_10_13_x86_64.whl", hash = "sha256:993439ce220d25e3696d1b23b233dd010169b62f6456488567e830654ee37a6b", size = 38714255 },
    { url = "https://files.pythonhosted.org/packages/4a/4a/66ba30abe5ad1a3ad15bfb0b59d22174012e8056ff448cb1644deccbfed2/scipy-1.15.3-cp311-cp311-macosx_12_0_arm64.whl", hash = "sha256:34716e281f181a02341ddeaad584205bd2fd3c242063bd3423d61ac259ca7eba", size = 30111035 },
    { url = "https://files.pythonhosted.org/packages/4b/fa/a7e5b95afd80d24313307f03624acc65801846fa75599034f8ceb9e2cbf6/scipy-1.15.3-cp311-cp311-macosx_14_0_arm64.whl", hash = "sha256:3b0334816afb8b91dab859281b1b9786934392aa3d527cd847e41bb6f45bee65", size = 22384499 },
    { url = "https://files.pythonhosted.org/packages/17/99/f3aaddccf3588bb4aea70ba35328c204cadd89517a1612ecfda5b2dd9d7a/scipy-1.15.3-cp311-cp311-macosx_14_0_x86_64.whl", hash = "sha256:6db907c7368e3092e24919b5e31c76998b0ce1684d51a90943cb0ed1b4ffd6c1", size = 25152602 },
    { url = "https://files.pythonhosted.org/packages/56/c5/1032cdb565f146109212153339f9cb8b993701e9fe56b1c97699eee12586/scipy-1.15.3-cp311-cp311-manylinux_2_17_aarch64.manylinux2014_aarch64.whl", hash = "sha256:721d6b4ef5dc82ca8968c25b111e307083d7ca9091bc38163fb89243e85e3889", size = 35503415 },
    { url = "https://files.pythonhosted.org/packages/bd/37/89f19c8c05505d0601ed5650156e50eb881ae3918786c8fd7262b4ee66d3/scipy-1.15.3-cp311-cp311-manylinux_2_17_x86_64.manylinux2014_x86_64.whl", hash = "sha256:39cb9c62e471b1bb3750066ecc3a3f3052b37751c7c3dfd0fd7e48900ed52982", size = 37652622 },
    { url = "https://files.pythonhosted.org/packages/7e/31/be59513aa9695519b18e1851bb9e487de66f2d31f835201f1b42f5d4d475/scipy-1.15.3-cp311-cp311-musllinux_1_2_aarch64.whl", hash = "sha256:795c46999bae845966368a3c013e0e00947932d68e235702b5c3f6ea799aa8c9", size = 37244796 },
    { url = "https://files.pythonhosted.org/packages/10/c0/4f5f3eeccc235632aab79b27a74a9130c6c35df358129f7ac8b29f562ac7/scipy-1.15.3-cp311-cp311-musllinux_1_2_x86_64.whl", hash = "sha256:18aaacb735ab38b38db42cb01f6b92a2d0d4b6aabefeb07f02849e47f8fb3594", size = 40047684 },
    { url = "https://files.pythonhosted.org/packages/ab/a7/0ddaf514ce8a8714f6ed243a2b391b41dbb65251affe21ee3077ec45ea9a/scipy-1.15.3-cp311-cp311-win_amd64.whl", hash = "sha256:ae48a786a28412d744c62fd7816a4118ef97e5be0bee968ce8f0a2fba7acf3bb", size = 41246504 },
    { url = "https://files.pythonhosted.org/packages/37/4b/683aa044c4162e10ed7a7ea30527f2cbd92e6999c10a8ed8edb253836e9c/scipy-1.15.3-cp312-cp312-macosx_10_13_x86_64.whl", hash = "sha256:6ac6310fdbfb7aa6612408bd2f07295bcbd3fda00d2d702178434751fe48e019", size = 38766735 },
    { url = "https://files.pythonhosted.org/packages/7b/7e/f30be3d03de07f25dc0ec926d1681fed5c732d759ac8f51079708c79e680/scipy-1.15.3-cp312-cp312-macosx_12_0_arm64.whl", hash = "sha256:185cd3d6d05ca4b44a8f1595af87f9c372bb6acf9c808e99aa3e9aa03bd98cf6", size = 30173284 },
    { url = "https://files.pythonhosted.org/packages/07/9c/0ddb0d0abdabe0d181c1793db51f02cd59e4901da6f9f7848e1f96759f0d/scipy-1.15.3-cp312-cp312-macosx_14_0_arm64.whl", hash = "sha256:05dc6abcd105e1a29f95eada46d4a3f251743cfd7d3ae8ddb4088047f24ea477", size = 22446958 },
    { url = "https://files.pythonhosted.org/packages/af/43/0bce905a965f36c58ff80d8bea33f1f9351b05fad4beaad4eae34699b7a1/scipy-1.15.3-cp312-cp312-macosx_14_0_x86_64.whl", hash = "sha256:06efcba926324df1696931a57a176c80848ccd67ce6ad020c810736bfd58eb1c", size = 25242454 },
    { url = "https://files.pythonhosted.org/packages/56/30/a6f08f84ee5b7b28b4c597aca4cbe545535c39fe911845a96414700b64ba/scipy-1.15.3-cp312-cp312-manylinux_2_17_aarch64.manylinux2014_aarch64.whl", hash = "sha256:c05045d8b9bfd807ee1b9f38761993297b10b245f012b11b13b91ba8945f7e45", size = 35210199 },
    { url = "https://files.pythonhosted.org/packages/0b/1f/03f52c282437a168ee2c7c14a1a0d0781a9a4a8962d84ac05c06b4c5b555/scipy-1.15.3-cp312-cp312-manylinux_2_17_x86_64.manylinux2014_x86_64.whl", hash = "sha256:271e3713e645149ea5ea3e97b57fdab61ce61333f97cfae392c28ba786f9bb49", size = 37309455 },
    { url = "https://files.pythonhosted.org/packages/89/b1/fbb53137f42c4bf630b1ffdfc2151a62d1d1b903b249f030d2b1c0280af8/scipy-1.15.3-cp312-cp312-musllinux_1_2_aarch64.whl", hash = "sha256:6cfd56fc1a8e53f6e89ba3a7a7251f7396412d655bca2aa5611c8ec9a6784a1e", size = 36885140 },
    { url = "https://files.pythonhosted.org/packages/2e/2e/025e39e339f5090df1ff266d021892694dbb7e63568edcfe43f892fa381d/scipy-1.15.3-cp312-cp312-musllinux_1_2_x86_64.whl", hash = "sha256:0ff17c0bb1cb32952c09217d8d1eed9b53d1463e5f1dd6052c7857f83127d539", size = 39710549 },
    { url = "https://files.pythonhosted.org/packages/e6/eb/3bf6ea8ab7f1503dca3a10df2e4b9c3f6b3316df07f6c0ded94b281c7101/scipy-1.15.3-cp312-cp312-win_amd64.whl", hash = "sha256:52092bc0472cfd17df49ff17e70624345efece4e1a12b23783a1ac59a1b728ed", size = 40966184 },
    { url = "https://files.pythonhosted.org/packages/73/18/ec27848c9baae6e0d6573eda6e01a602e5649ee72c27c3a8aad673ebecfd/scipy-1.15.3-cp313-cp313-macosx_10_13_x86_64.whl", hash = "sha256:2c620736bcc334782e24d173c0fdbb7590a0a436d2fdf39310a8902505008759", size = 38728256 },
    { url = "https://files.pythonhosted.org/packages/74/cd/1aef2184948728b4b6e21267d53b3339762c285a46a274ebb7863c9e4742/scipy-1.15.3-cp313-cp313-macosx_12_0_arm64.whl", hash = "sha256:7e11270a000969409d37ed399585ee530b9ef6aa99d50c019de4cb01e8e54e62", size = 30109540 },
    { url = "https://files.pythonhosted.org/packages/5b/d8/59e452c0a255ec352bd0a833537a3bc1bfb679944c4938ab375b0a6b3a3e/scipy-1.15.3-cp313-cp313-macosx_14_0_arm64.whl", hash = "sha256:8c9ed3ba2c8a2ce098163a9bdb26f891746d02136995df25227a20e71c396ebb", size = 22383115 },
    { url = "https://files.pythonhosted.org/packages/08/f5/456f56bbbfccf696263b47095291040655e3cbaf05d063bdc7c7517f32ac/scipy-1.15.3-cp313-cp313-macosx_14_0_x86_64.whl", hash = "sha256:0bdd905264c0c9cfa74a4772cdb2070171790381a5c4d312c973382fc6eaf730", size = 25163884 },
    { url = "https://files.pythonhosted.org/packages/a2/66/a9618b6a435a0f0c0b8a6d0a2efb32d4ec5a85f023c2b79d39512040355b/scipy-1.15.3-cp313-cp313-manylinux_2_17_aarch64.manylinux2014_aarch64.whl", hash = "sha256:79167bba085c31f38603e11a267d862957cbb3ce018d8b38f79ac043bc92d825", size = 35174018 },
    { url = "https://files.pythonhosted.org/packages/b5/09/c5b6734a50ad4882432b6bb7c02baf757f5b2f256041da5df242e2d7e6b6/scipy-1.15.3-cp313-cp313-manylinux_2_17_x86_64.manylinux2014_x86_64.whl", hash = "sha256:c9deabd6d547aee2c9a81dee6cc96c6d7e9a9b1953f74850c179f91fdc729cb7", size = 37269716 },
    { url = "https://files.pythonhosted.org/packages/77/0a/eac00ff741f23bcabd352731ed9b8995a0a60ef57f5fd788d611d43d69a1/scipy-1.15.3-cp313-cp313-musllinux_1_2_aarch64.whl", hash = "sha256:dde4fc32993071ac0c7dd2d82569e544f0bdaff66269cb475e0f369adad13f11", size = 36872342 },
    { url = "https://files.pythonhosted.org/packages/fe/54/4379be86dd74b6ad81551689107360d9a3e18f24d20767a2d5b9253a3f0a/scipy-1.15.3-cp313-cp313-musllinux_1_2_x86_64.whl", hash = "sha256:f77f853d584e72e874d87357ad70f44b437331507d1c311457bed8ed2b956126", size = 39670869 },
    { url = "https://files.pythonhosted.org/packages/87/2e/892ad2862ba54f084ffe8cc4a22667eaf9c2bcec6d2bff1d15713c6c0703/scipy-1.15.3-cp313-cp313-win_amd64.whl", hash = "sha256:b90ab29d0c37ec9bf55424c064312930ca5f4bde15ee8619ee44e69319aab163", size = 40988851 },
    { url = "https://files.pythonhosted.org/packages/1b/e9/7a879c137f7e55b30d75d90ce3eb468197646bc7b443ac036ae3fe109055/scipy-1.15.3-cp313-cp313t-macosx_10_13_x86_64.whl", hash = "sha256:3ac07623267feb3ae308487c260ac684b32ea35fd81e12845039952f558047b8", size = 38863011 },
    { url = "https://files.pythonhosted.org/packages/51/d1/226a806bbd69f62ce5ef5f3ffadc35286e9fbc802f606a07eb83bf2359de/scipy-1.15.3-cp313-cp313t-macosx_12_0_arm64.whl", hash = "sha256:6487aa99c2a3d509a5227d9a5e889ff05830a06b2ce08ec30df6d79db5fcd5c5", size = 30266407 },
    { url = "https://files.pythonhosted.org/packages/e5/9b/f32d1d6093ab9eeabbd839b0f7619c62e46cc4b7b6dbf05b6e615bbd4400/scipy-1.15.3-cp313-cp313t-macosx_14_0_arm64.whl", hash = "sha256:50f9e62461c95d933d5c5ef4a1f2ebf9a2b4e83b0db374cb3f1de104d935922e", size = 22540030 },
    { url = "https://files.pythonhosted.org/packages/e7/29/c278f699b095c1a884f29fda126340fcc201461ee8bfea5c8bdb1c7c958b/scipy-1.15.3-cp313-cp313t-macosx_14_0_x86_64.whl", hash = "sha256:14ed70039d182f411ffc74789a16df3835e05dc469b898233a245cdfd7f162cb", size = 25218709 },
    { url = "https://files.pythonhosted.org/packages/24/18/9e5374b617aba742a990581373cd6b68a2945d65cc588482749ef2e64467/scipy-1.15.3-cp313-cp313t-manylinux_2_17_aarch64.manylinux2014_aarch64.whl", hash = "sha256:0a769105537aa07a69468a0eefcd121be52006db61cdd8cac8a0e68980bbb723", size = 34809045 },
    { url = "https://files.pythonhosted.org/packages/e1/fe/9c4361e7ba2927074360856db6135ef4904d505e9b3afbbcb073c4008328/scipy-1.15.3-cp313-cp313t-manylinux_2_17_x86_64.manylinux2014_x86_64.whl", hash = "sha256:9db984639887e3dffb3928d118145ffe40eff2fa40cb241a306ec57c219ebbbb", size = 36703062 },
    { url = "https://files.pythonhosted.org/packages/b7/8e/038ccfe29d272b30086b25a4960f757f97122cb2ec42e62b460d02fe98e9/scipy-1.15.3-cp313-cp313t-musllinux_1_2_aarch64.whl", hash = "sha256:40e54d5c7e7ebf1aa596c374c49fa3135f04648a0caabcb66c52884b943f02b4", size = 36393132 },
    { url = "https://files.pythonhosted.org/packages/10/7e/5c12285452970be5bdbe8352c619250b97ebf7917d7a9a9e96b8a8140f17/scipy-1.15.3-cp313-cp313t-musllinux_1_2_x86_64.whl", hash = "sha256:5e721fed53187e71d0ccf382b6bf977644c533e506c4d33c3fb24de89f5c3ed5", size = 38979503 },
    { url = "https://files.pythonhosted.org/packages/81/06/0a5e5349474e1cbc5757975b21bd4fad0e72ebf138c5592f191646154e06/scipy-1.15.3-cp313-cp313t-win_amd64.whl", hash = "sha256:76ad1fb5f8752eabf0fa02e4cc0336b4e8f021e2d5f061ed37d6d264db35e3ca", size = 40308097 },
]

[[package]]
name = "scipy"
version = "1.16.0"
source = { registry = "https://pypi.org/simple" }
resolution-markers = [
    "python_full_version >= '3.12'",
    "python_full_version == '3.11.*'",
]
dependencies = [
    { name = "numpy", marker = "python_full_version >= '3.11'" },
]
sdist = { url = "https://files.pythonhosted.org/packages/81/18/b06a83f0c5ee8cddbde5e3f3d0bb9b702abfa5136ef6d4620ff67df7eee5/scipy-1.16.0.tar.gz", hash = "sha256:b5ef54021e832869c8cfb03bc3bf20366cbcd426e02a58e8a58d7584dfbb8f62", size = 30581216 }
wheels = [
    { url = "https://files.pythonhosted.org/packages/d9/f8/53fc4884df6b88afd5f5f00240bdc49fee2999c7eff3acf5953eb15bc6f8/scipy-1.16.0-cp311-cp311-macosx_10_14_x86_64.whl", hash = "sha256:deec06d831b8f6b5fb0b652433be6a09db29e996368ce5911faf673e78d20085", size = 36447362 },
    { url = "https://files.pythonhosted.org/packages/c9/25/fad8aa228fa828705142a275fc593d701b1817c98361a2d6b526167d07bc/scipy-1.16.0-cp311-cp311-macosx_12_0_arm64.whl", hash = "sha256:d30c0fe579bb901c61ab4bb7f3eeb7281f0d4c4a7b52dbf563c89da4fd2949be", size = 28547120 },
    { url = "https://files.pythonhosted.org/packages/8d/be/d324ddf6b89fd1c32fecc307f04d095ce84abb52d2e88fab29d0cd8dc7a8/scipy-1.16.0-cp311-cp311-macosx_14_0_arm64.whl", hash = "sha256:b2243561b45257f7391d0f49972fca90d46b79b8dbcb9b2cb0f9df928d370ad4", size = 20818922 },
    { url = "https://files.pythonhosted.org/packages/cd/e0/cf3f39e399ac83fd0f3ba81ccc5438baba7cfe02176be0da55ff3396f126/scipy-1.16.0-cp311-cp311-macosx_14_0_x86_64.whl", hash = "sha256:e6d7dfc148135e9712d87c5f7e4f2ddc1304d1582cb3a7d698bbadedb61c7afd", size = 23409695 },
    { url = "https://files.pythonhosted.org/packages/5b/61/d92714489c511d3ffd6830ac0eb7f74f243679119eed8b9048e56b9525a1/scipy-1.16.0-cp311-cp311-manylinux2014_aarch64.manylinux_2_17_aarch64.whl", hash = "sha256:90452f6a9f3fe5a2cf3748e7be14f9cc7d9b124dce19667b54f5b429d680d539", size = 33444586 },
    { url = "https://files.pythonhosted.org/packages/af/2c/40108915fd340c830aee332bb85a9160f99e90893e58008b659b9f3dddc0/scipy-1.16.0-cp311-cp311-manylinux2014_x86_64.manylinux_2_17_x86_64.whl", hash = "sha256:a2f0bf2f58031c8701a8b601df41701d2a7be17c7ffac0a4816aeba89c4cdac8", size = 35284126 },
    { url = "https://files.pythonhosted.org/packages/d3/30/e9eb0ad3d0858df35d6c703cba0a7e16a18a56a9e6b211d861fc6f261c5f/scipy-1.16.0-cp311-cp311-musllinux_1_2_aarch64.whl", hash = "sha256:6c4abb4c11fc0b857474241b812ce69ffa6464b4bd8f4ecb786cf240367a36a7", size = 35608257 },
    { url = "https://files.pythonhosted.org/packages/c8/ff/950ee3e0d612b375110d8cda211c1f787764b4c75e418a4b71f4a5b1e07f/scipy-1.16.0-cp311-cp311-musllinux_1_2_x86_64.whl", hash = "sha256:b370f8f6ac6ef99815b0d5c9f02e7ade77b33007d74802efc8316c8db98fd11e", size = 38040541 },
    { url = "https://files.pythonhosted.org/packages/8b/c9/750d34788288d64ffbc94fdb4562f40f609d3f5ef27ab4f3a4ad00c9033e/scipy-1.16.0-cp311-cp311-win_amd64.whl", hash = "sha256:a16ba90847249bedce8aa404a83fb8334b825ec4a8e742ce6012a7a5e639f95c", size = 38570814 },
    { url = "https://files.pythonhosted.org/packages/01/c0/c943bc8d2bbd28123ad0f4f1eef62525fa1723e84d136b32965dcb6bad3a/scipy-1.16.0-cp312-cp312-macosx_10_14_x86_64.whl", hash = "sha256:7eb6bd33cef4afb9fa5f1fb25df8feeb1e52d94f21a44f1d17805b41b1da3180", size = 36459071 },
    { url = "https://files.pythonhosted.org/packages/99/0d/270e2e9f1a4db6ffbf84c9a0b648499842046e4e0d9b2275d150711b3aba/scipy-1.16.0-cp312-cp312-macosx_12_0_arm64.whl", hash = "sha256:1dbc8fdba23e4d80394ddfab7a56808e3e6489176d559c6c71935b11a2d59db1", size = 28490500 },
    { url = "https://files.pythonhosted.org/packages/1c/22/01d7ddb07cff937d4326198ec8d10831367a708c3da72dfd9b7ceaf13028/scipy-1.16.0-cp312-cp312-macosx_14_0_arm64.whl", hash = "sha256:7dcf42c380e1e3737b343dec21095c9a9ad3f9cbe06f9c05830b44b1786c9e90", size = 20762345 },
    { url = "https://files.pythonhosted.org/packages/34/7f/87fd69856569ccdd2a5873fe5d7b5bbf2ad9289d7311d6a3605ebde3a94b/scipy-1.16.0-cp312-cp312-macosx_14_0_x86_64.whl", hash = "sha256:26ec28675f4a9d41587266084c626b02899db373717d9312fa96ab17ca1ae94d", size = 23418563 },
    { url = "https://files.pythonhosted.org/packages/f6/f1/e4f4324fef7f54160ab749efbab6a4bf43678a9eb2e9817ed71a0a2fd8de/scipy-1.16.0-cp312-cp312-manylinux2014_aarch64.manylinux_2_17_aarch64.whl", hash = "sha256:952358b7e58bd3197cfbd2f2f2ba829f258404bdf5db59514b515a8fe7a36c52", size = 33203951 },
    { url = "https://files.pythonhosted.org/packages/6d/f0/b6ac354a956384fd8abee2debbb624648125b298f2c4a7b4f0d6248048a5/scipy-1.16.0-cp312-cp312-manylinux2014_x86_64.manylinux_2_17_x86_64.whl", hash = "sha256:03931b4e870c6fef5b5c0970d52c9f6ddd8c8d3e934a98f09308377eba6f3824", size = 35070225 },
    { url = "https://files.pythonhosted.org/packages/e5/73/5cbe4a3fd4bc3e2d67ffad02c88b83edc88f381b73ab982f48f3df1a7790/scipy-1.16.0-cp312-cp312-musllinux_1_2_aarch64.whl", hash = "sha256:512c4f4f85912767c351a0306824ccca6fd91307a9f4318efe8fdbd9d30562ef", size = 35389070 },
    { url = "https://files.pythonhosted.org/packages/86/e8/a60da80ab9ed68b31ea5a9c6dfd3c2f199347429f229bf7f939a90d96383/scipy-1.16.0-cp312-cp312-musllinux_1_2_x86_64.whl", hash = "sha256:e69f798847e9add03d512eaf5081a9a5c9a98757d12e52e6186ed9681247a1ac", size = 37825287 },
    { url = "https://files.pythonhosted.org/packages/ea/b5/29fece1a74c6a94247f8a6fb93f5b28b533338e9c34fdcc9cfe7a939a767/scipy-1.16.0-cp312-cp312-win_amd64.whl", hash = "sha256:adf9b1999323ba335adc5d1dc7add4781cb5a4b0ef1e98b79768c05c796c4e49", size = 38431929 },
    { url = "https://files.pythonhosted.org/packages/46/95/0746417bc24be0c2a7b7563946d61f670a3b491b76adede420e9d173841f/scipy-1.16.0-cp313-cp313-macosx_10_14_x86_64.whl", hash = "sha256:e9f414cbe9ca289a73e0cc92e33a6a791469b6619c240aa32ee18abdce8ab451", size = 36418162 },
    { url = "https://files.pythonhosted.org/packages/19/5a/914355a74481b8e4bbccf67259bbde171348a3f160b67b4945fbc5f5c1e5/scipy-1.16.0-cp313-cp313-macosx_12_0_arm64.whl", hash = "sha256:bbba55fb97ba3cdef9b1ee973f06b09d518c0c7c66a009c729c7d1592be1935e", size = 28465985 },
    { url = "https://files.pythonhosted.org/packages/58/46/63477fc1246063855969cbefdcee8c648ba4b17f67370bd542ba56368d0b/scipy-1.16.0-cp313-cp313-macosx_14_0_arm64.whl", hash = "sha256:58e0d4354eacb6004e7aa1cd350e5514bd0270acaa8d5b36c0627bb3bb486974", size = 20737961 },
    { url = "https://files.pythonhosted.org/packages/93/86/0fbb5588b73555e40f9d3d6dde24ee6fac7d8e301a27f6f0cab9d8f66ff2/scipy-1.16.0-cp313-cp313-macosx_14_0_x86_64.whl", hash = "sha256:75b2094ec975c80efc273567436e16bb794660509c12c6a31eb5c195cbf4b6dc", size = 23377941 },
    { url = "https://files.pythonhosted.org/packages/ca/80/a561f2bf4c2da89fa631b3cbf31d120e21ea95db71fd9ec00cb0247c7a93/scipy-1.16.0-cp313-cp313-manylinux2014_aarch64.manylinux_2_17_aarch64.whl", hash = "sha256:6b65d232157a380fdd11a560e7e21cde34fdb69d65c09cb87f6cc024ee376351", size = 33196703 },
    { url = "https://files.pythonhosted.org/packages/11/6b/3443abcd0707d52e48eb315e33cc669a95e29fc102229919646f5a501171/scipy-1.16.0-cp313-cp313-manylinux2014_x86_64.manylinux_2_17_x86_64.whl", hash = "sha256:1d8747f7736accd39289943f7fe53a8333be7f15a82eea08e4afe47d79568c32", size = 35083410 },
    { url = "https://files.pythonhosted.org/packages/20/ab/eb0fc00e1e48961f1bd69b7ad7e7266896fe5bad4ead91b5fc6b3561bba4/scipy-1.16.0-cp313-cp313-musllinux_1_2_aarch64.whl", hash = "sha256:eb9f147a1b8529bb7fec2a85cf4cf42bdfadf9e83535c309a11fdae598c88e8b", size = 35387829 },
    { url = "https://files.pythonhosted.org/packages/57/9e/d6fc64e41fad5d481c029ee5a49eefc17f0b8071d636a02ceee44d4a0de2/scipy-1.16.0-cp313-cp313-musllinux_1_2_x86_64.whl", hash = "sha256:d2b83c37edbfa837a8923d19c749c1935ad3d41cf196006a24ed44dba2ec4358", size = 37841356 },
    { url = "https://files.pythonhosted.org/packages/7c/a7/4c94bbe91f12126b8bf6709b2471900577b7373a4fd1f431f28ba6f81115/scipy-1.16.0-cp313-cp313-win_amd64.whl", hash = "sha256:79a3c13d43c95aa80b87328a46031cf52508cf5f4df2767602c984ed1d3c6bbe", size = 38403710 },
    { url = "https://files.pythonhosted.org/packages/47/20/965da8497f6226e8fa90ad3447b82ed0e28d942532e92dd8b91b43f100d4/scipy-1.16.0-cp313-cp313t-macosx_10_14_x86_64.whl", hash = "sha256:f91b87e1689f0370690e8470916fe1b2308e5b2061317ff76977c8f836452a47", size = 36813833 },
    { url = "https://files.pythonhosted.org/packages/28/f4/197580c3dac2d234e948806e164601c2df6f0078ed9f5ad4a62685b7c331/scipy-1.16.0-cp313-cp313t-macosx_12_0_arm64.whl", hash = "sha256:88a6ca658fb94640079e7a50b2ad3b67e33ef0f40e70bdb7dc22017dae73ac08", size = 28974431 },
    { url = "https://files.pythonhosted.org/packages/8a/fc/e18b8550048d9224426e76906694c60028dbdb65d28b1372b5503914b89d/scipy-1.16.0-cp313-cp313t-macosx_14_0_arm64.whl", hash = "sha256:ae902626972f1bd7e4e86f58fd72322d7f4ec7b0cfc17b15d4b7006efc385176", size = 21246454 },
    { url = "https://files.pythonhosted.org/packages/8c/48/07b97d167e0d6a324bfd7484cd0c209cc27338b67e5deadae578cf48e809/scipy-1.16.0-cp313-cp313t-macosx_14_0_x86_64.whl", hash = "sha256:8cb824c1fc75ef29893bc32b3ddd7b11cf9ab13c1127fe26413a05953b8c32ed", size = 23772979 },
    { url = "https://files.pythonhosted.org/packages/4c/4f/9efbd3f70baf9582edf271db3002b7882c875ddd37dc97f0f675ad68679f/scipy-1.16.0-cp313-cp313t-manylinux2014_aarch64.manylinux_2_17_aarch64.whl", hash = "sha256:de2db7250ff6514366a9709c2cba35cb6d08498e961cba20d7cff98a7ee88938", size = 33341972 },
    { url = "https://files.pythonhosted.org/packages/3f/dc/9e496a3c5dbe24e76ee24525155ab7f659c20180bab058ef2c5fa7d9119c/scipy-1.16.0-cp313-cp313t-manylinux2014_x86_64.manylinux_2_17_x86_64.whl", hash = "sha256:e85800274edf4db8dd2e4e93034f92d1b05c9421220e7ded9988b16976f849c1", size = 35185476 },
    { url = "https://files.pythonhosted.org/packages/ce/b3/21001cff985a122ba434c33f2c9d7d1dc3b669827e94f4fc4e1fe8b9dfd8/scipy-1.16.0-cp313-cp313t-musllinux_1_2_aarch64.whl", hash = "sha256:4f720300a3024c237ace1cb11f9a84c38beb19616ba7c4cdcd771047a10a1706", size = 35570990 },
    { url = "https://files.pythonhosted.org/packages/e5/d3/7ba42647d6709251cdf97043d0c107e0317e152fa2f76873b656b509ff55/scipy-1.16.0-cp313-cp313t-musllinux_1_2_x86_64.whl", hash = "sha256:aad603e9339ddb676409b104c48a027e9916ce0d2838830691f39552b38a352e", size = 37950262 },
    { url = "https://files.pythonhosted.org/packages/eb/c4/231cac7a8385394ebbbb4f1ca662203e9d8c332825ab4f36ffc3ead09a42/scipy-1.16.0-cp313-cp313t-win_amd64.whl", hash = "sha256:f56296fefca67ba605fd74d12f7bd23636267731a72cb3947963e76b8c0a25db", size = 38515076 },
]

[[package]]
name = "semantic-version"
version = "2.10.0"
source = { registry = "https://pypi.org/simple" }
sdist = { url = "https://files.pythonhosted.org/packages/7d/31/f2289ce78b9b473d582568c234e104d2a342fd658cc288a7553d83bb8595/semantic_version-2.10.0.tar.gz", hash = "sha256:bdabb6d336998cbb378d4b9db3a4b56a1e3235701dc05ea2690d9a997ed5041c", size = 52289 }
wheels = [
    { url = "https://files.pythonhosted.org/packages/6a/23/8146aad7d88f4fcb3a6218f41a60f6c2d4e3a72de72da1825dc7c8f7877c/semantic_version-2.10.0-py2.py3-none-any.whl", hash = "sha256:de78a3b8e0feda74cabc54aab2da702113e33ac9d9eb9d2389bcf1f58b7d9177", size = 15552 },
]

[[package]]
name = "setuptools"
version = "80.9.0"
source = { registry = "https://pypi.org/simple" }
sdist = { url = "https://files.pythonhosted.org/packages/18/5d/3bf57dcd21979b887f014ea83c24ae194cfcd12b9e0fda66b957c69d1fca/setuptools-80.9.0.tar.gz", hash = "sha256:f36b47402ecde768dbfafc46e8e4207b4360c654f1f3bb84475f0a28628fb19c", size = 1319958 }
wheels = [
    { url = "https://files.pythonhosted.org/packages/a3/dc/17031897dae0efacfea57dfd3a82fdd2a2aeb58e0ff71b77b87e44edc772/setuptools-80.9.0-py3-none-any.whl", hash = "sha256:062d34222ad13e0cc312a4c02d73f059e86a4acbfbdea8f8f76b28c99f306922", size = 1201486 },
]

[[package]]
name = "six"
version = "1.17.0"
source = { registry = "https://pypi.org/simple" }
sdist = { url = "https://files.pythonhosted.org/packages/94/e7/b2c673351809dca68a0e064b6af791aa332cf192da575fd474ed7d6f16a2/six-1.17.0.tar.gz", hash = "sha256:ff70335d468e7eb6ec65b95b99d3a2836546063f63acc5171de367e834932a81", size = 34031 }
wheels = [
    { url = "https://files.pythonhosted.org/packages/b7/ce/149a00dd41f10bc29e5921b496af8b574d8413afcd5e30dfa0ed46c2cc5e/six-1.17.0-py2.py3-none-any.whl", hash = "sha256:4721f391ed90541fddacab5acf947aa0d3dc7d27b2e1e8eda2be8970586c3274", size = 11050 },
]

[[package]]
name = "smbus2"
version = "0.5.0"
source = { registry = "https://pypi.org/simple" }
sdist = { url = "https://files.pythonhosted.org/packages/10/c9/6d85aa809e107adf85303010a59b340be109c8f815cbedc5c08c73bcffef/smbus2-0.5.0.tar.gz", hash = "sha256:4a5946fd82277870c2878befdb1a29bb28d15cda14ea4d8d2d54cf3d4bdcb035", size = 16950 }
wheels = [
    { url = "https://files.pythonhosted.org/packages/85/9f/2235ba9001e3c29fc342eeb222104420bcb7bac51555f0c034376a744075/smbus2-0.5.0-py2.py3-none-any.whl", hash = "sha256:1a15c3b9fa69357beb038cc0b5d37939702f8bfde1ddc89ca9f17d8461dbe949", size = 11527 },
]

[[package]]
name = "spidev"
version = "3.7"
source = { registry = "https://pypi.org/simple" }
sdist = { url = "https://files.pythonhosted.org/packages/b5/99/dd50af8200e224ce9412ad01cdbeeb5b39b2d61acd72138f2b92c4a6d619/spidev-3.7.tar.gz", hash = "sha256:ce628a5ff489f45132679879bff5f455a66abf9751af01843850155b06ae92f0", size = 11616 }

[[package]]
name = "sysv-ipc"
version = "1.1.0"
source = { registry = "https://pypi.org/simple" }
sdist = { url = "https://files.pythonhosted.org/packages/0c/d7/5d2f861155e9749f981e6c58f2a482d3ab458bf8c35ae24d4b4d5899ebf9/sysv_ipc-1.1.0.tar.gz", hash = "sha256:0f063cbd36ec232032e425769ebc871f195a7d183b9af32f9901589ea7129ac3", size = 99448 }

[[package]]
name = "toml"
version = "0.10.2"
source = { registry = "https://pypi.org/simple" }
sdist = { url = "https://files.pythonhosted.org/packages/be/ba/1f744cdc819428fc6b5084ec34d9b30660f6f9daaf70eead706e3203ec3c/toml-0.10.2.tar.gz", hash = "sha256:b3bda1d108d5dd99f4a20d24d9c348e91c4db7ab1b749200bded2f839ccbe68f", size = 22253 }
wheels = [
    { url = "https://files.pythonhosted.org/packages/44/6f/7120676b6d73228c96e17f1f794d8ab046fc910d781c8d151120c3f1569e/toml-0.10.2-py2.py3-none-any.whl", hash = "sha256:806143ae5bfb6a3c6e736a764057db0e6a0e05e338b5630894a5f779cabb4f9b", size = 16588 },
]

[[package]]
name = "tomli"
version = "2.2.1"
source = { registry = "https://pypi.org/simple" }
sdist = { url = "https://files.pythonhosted.org/packages/18/87/302344fed471e44a87289cf4967697d07e532f2421fdaf868a303cbae4ff/tomli-2.2.1.tar.gz", hash = "sha256:cd45e1dc79c835ce60f7404ec8119f2eb06d38b1deba146f07ced3bbc44505ff", size = 17175 }
wheels = [
    { url = "https://files.pythonhosted.org/packages/43/ca/75707e6efa2b37c77dadb324ae7d9571cb424e61ea73fad7c56c2d14527f/tomli-2.2.1-cp311-cp311-macosx_10_9_x86_64.whl", hash = "sha256:678e4fa69e4575eb77d103de3df8a895e1591b48e740211bd1067378c69e8249", size = 131077 },
    { url = "https://files.pythonhosted.org/packages/c7/16/51ae563a8615d472fdbffc43a3f3d46588c264ac4f024f63f01283becfbb/tomli-2.2.1-cp311-cp311-macosx_11_0_arm64.whl", hash = "sha256:023aa114dd824ade0100497eb2318602af309e5a55595f76b626d6d9f3b7b0a6", size = 123429 },
    { url = "https://files.pythonhosted.org/packages/f1/dd/4f6cd1e7b160041db83c694abc78e100473c15d54620083dbd5aae7b990e/tomli-2.2.1-cp311-cp311-manylinux_2_17_aarch64.manylinux2014_aarch64.whl", hash = "sha256:ece47d672db52ac607a3d9599a9d48dcb2f2f735c6c2d1f34130085bb12b112a", size = 226067 },
    { url = "https://files.pythonhosted.org/packages/a9/6b/c54ede5dc70d648cc6361eaf429304b02f2871a345bbdd51e993d6cdf550/tomli-2.2.1-cp311-cp311-manylinux_2_17_x86_64.manylinux2014_x86_64.whl", hash = "sha256:6972ca9c9cc9f0acaa56a8ca1ff51e7af152a9f87fb64623e31d5c83700080ee", size = 236030 },
    { url = "https://files.pythonhosted.org/packages/1f/47/999514fa49cfaf7a92c805a86c3c43f4215621855d151b61c602abb38091/tomli-2.2.1-cp311-cp311-manylinux_2_5_i686.manylinux1_i686.manylinux_2_17_i686.manylinux2014_i686.whl", hash = "sha256:c954d2250168d28797dd4e3ac5cf812a406cd5a92674ee4c8f123c889786aa8e", size = 240898 },
    { url = "https://files.pythonhosted.org/packages/73/41/0a01279a7ae09ee1573b423318e7934674ce06eb33f50936655071d81a24/tomli-2.2.1-cp311-cp311-musllinux_1_2_aarch64.whl", hash = "sha256:8dd28b3e155b80f4d54beb40a441d366adcfe740969820caf156c019fb5c7ec4", size = 229894 },
    { url = "https://files.pythonhosted.org/packages/55/18/5d8bc5b0a0362311ce4d18830a5d28943667599a60d20118074ea1b01bb7/tomli-2.2.1-cp311-cp311-musllinux_1_2_i686.whl", hash = "sha256:e59e304978767a54663af13c07b3d1af22ddee3bb2fb0618ca1593e4f593a106", size = 245319 },
    { url = "https://files.pythonhosted.org/packages/92/a3/7ade0576d17f3cdf5ff44d61390d4b3febb8a9fc2b480c75c47ea048c646/tomli-2.2.1-cp311-cp311-musllinux_1_2_x86_64.whl", hash = "sha256:33580bccab0338d00994d7f16f4c4ec25b776af3ffaac1ed74e0b3fc95e885a8", size = 238273 },
    { url = "https://files.pythonhosted.org/packages/72/6f/fa64ef058ac1446a1e51110c375339b3ec6be245af9d14c87c4a6412dd32/tomli-2.2.1-cp311-cp311-win32.whl", hash = "sha256:465af0e0875402f1d226519c9904f37254b3045fc5084697cefb9bdde1ff99ff", size = 98310 },
    { url = "https://files.pythonhosted.org/packages/6a/1c/4a2dcde4a51b81be3530565e92eda625d94dafb46dbeb15069df4caffc34/tomli-2.2.1-cp311-cp311-win_amd64.whl", hash = "sha256:2d0f2fdd22b02c6d81637a3c95f8cd77f995846af7414c5c4b8d0545afa1bc4b", size = 108309 },
    { url = "https://files.pythonhosted.org/packages/52/e1/f8af4c2fcde17500422858155aeb0d7e93477a0d59a98e56cbfe75070fd0/tomli-2.2.1-cp312-cp312-macosx_10_13_x86_64.whl", hash = "sha256:4a8f6e44de52d5e6c657c9fe83b562f5f4256d8ebbfe4ff922c495620a7f6cea", size = 132762 },
    { url = "https://files.pythonhosted.org/packages/03/b8/152c68bb84fc00396b83e7bbddd5ec0bd3dd409db4195e2a9b3e398ad2e3/tomli-2.2.1-cp312-cp312-macosx_11_0_arm64.whl", hash = "sha256:8d57ca8095a641b8237d5b079147646153d22552f1c637fd3ba7f4b0b29167a8", size = 123453 },
    { url = "https://files.pythonhosted.org/packages/c8/d6/fc9267af9166f79ac528ff7e8c55c8181ded34eb4b0e93daa767b8841573/tomli-2.2.1-cp312-cp312-manylinux_2_17_aarch64.manylinux2014_aarch64.whl", hash = "sha256:4e340144ad7ae1533cb897d406382b4b6fede8890a03738ff1683af800d54192", size = 233486 },
    { url = "https://files.pythonhosted.org/packages/5c/51/51c3f2884d7bab89af25f678447ea7d297b53b5a3b5730a7cb2ef6069f07/tomli-2.2.1-cp312-cp312-manylinux_2_17_x86_64.manylinux2014_x86_64.whl", hash = "sha256:db2b95f9de79181805df90bedc5a5ab4c165e6ec3fe99f970d0e302f384ad222", size = 242349 },
    { url = "https://files.pythonhosted.org/packages/ab/df/bfa89627d13a5cc22402e441e8a931ef2108403db390ff3345c05253935e/tomli-2.2.1-cp312-cp312-manylinux_2_5_i686.manylinux1_i686.manylinux_2_17_i686.manylinux2014_i686.whl", hash = "sha256:40741994320b232529c802f8bc86da4e1aa9f413db394617b9a256ae0f9a7f77", size = 252159 },
    { url = "https://files.pythonhosted.org/packages/9e/6e/fa2b916dced65763a5168c6ccb91066f7639bdc88b48adda990db10c8c0b/tomli-2.2.1-cp312-cp312-musllinux_1_2_aarch64.whl", hash = "sha256:400e720fe168c0f8521520190686ef8ef033fb19fc493da09779e592861b78c6", size = 237243 },
    { url = "https://files.pythonhosted.org/packages/b4/04/885d3b1f650e1153cbb93a6a9782c58a972b94ea4483ae4ac5cedd5e4a09/tomli-2.2.1-cp312-cp312-musllinux_1_2_i686.whl", hash = "sha256:02abe224de6ae62c19f090f68da4e27b10af2b93213d36cf44e6e1c5abd19fdd", size = 259645 },
    { url = "https://files.pythonhosted.org/packages/9c/de/6b432d66e986e501586da298e28ebeefd3edc2c780f3ad73d22566034239/tomli-2.2.1-cp312-cp312-musllinux_1_2_x86_64.whl", hash = "sha256:b82ebccc8c8a36f2094e969560a1b836758481f3dc360ce9a3277c65f374285e", size = 244584 },
    { url = "https://files.pythonhosted.org/packages/1c/9a/47c0449b98e6e7d1be6cbac02f93dd79003234ddc4aaab6ba07a9a7482e2/tomli-2.2.1-cp312-cp312-win32.whl", hash = "sha256:889f80ef92701b9dbb224e49ec87c645ce5df3fa2cc548664eb8a25e03127a98", size = 98875 },
    { url = "https://files.pythonhosted.org/packages/ef/60/9b9638f081c6f1261e2688bd487625cd1e660d0a85bd469e91d8db969734/tomli-2.2.1-cp312-cp312-win_amd64.whl", hash = "sha256:7fc04e92e1d624a4a63c76474610238576942d6b8950a2d7f908a340494e67e4", size = 109418 },
    { url = "https://files.pythonhosted.org/packages/04/90/2ee5f2e0362cb8a0b6499dc44f4d7d48f8fff06d28ba46e6f1eaa61a1388/tomli-2.2.1-cp313-cp313-macosx_10_13_x86_64.whl", hash = "sha256:f4039b9cbc3048b2416cc57ab3bda989a6fcf9b36cf8937f01a6e731b64f80d7", size = 132708 },
    { url = "https://files.pythonhosted.org/packages/c0/ec/46b4108816de6b385141f082ba99e315501ccd0a2ea23db4a100dd3990ea/tomli-2.2.1-cp313-cp313-macosx_11_0_arm64.whl", hash = "sha256:286f0ca2ffeeb5b9bd4fcc8d6c330534323ec51b2f52da063b11c502da16f30c", size = 123582 },
    { url = "https://files.pythonhosted.org/packages/a0/bd/b470466d0137b37b68d24556c38a0cc819e8febe392d5b199dcd7f578365/tomli-2.2.1-cp313-cp313-manylinux_2_17_aarch64.manylinux2014_aarch64.whl", hash = "sha256:a92ef1a44547e894e2a17d24e7557a5e85a9e1d0048b0b5e7541f76c5032cb13", size = 232543 },
    { url = "https://files.pythonhosted.org/packages/d9/e5/82e80ff3b751373f7cead2815bcbe2d51c895b3c990686741a8e56ec42ab/tomli-2.2.1-cp313-cp313-manylinux_2_17_x86_64.manylinux2014_x86_64.whl", hash = "sha256:9316dc65bed1684c9a98ee68759ceaed29d229e985297003e494aa825ebb0281", size = 241691 },
    { url = "https://files.pythonhosted.org/packages/05/7e/2a110bc2713557d6a1bfb06af23dd01e7dde52b6ee7dadc589868f9abfac/tomli-2.2.1-cp313-cp313-manylinux_2_5_i686.manylinux1_i686.manylinux_2_17_i686.manylinux2014_i686.whl", hash = "sha256:e85e99945e688e32d5a35c1ff38ed0b3f41f43fad8df0bdf79f72b2ba7bc5272", size = 251170 },
    { url = "https://files.pythonhosted.org/packages/64/7b/22d713946efe00e0adbcdfd6d1aa119ae03fd0b60ebed51ebb3fa9f5a2e5/tomli-2.2.1-cp313-cp313-musllinux_1_2_aarch64.whl", hash = "sha256:ac065718db92ca818f8d6141b5f66369833d4a80a9d74435a268c52bdfa73140", size = 236530 },
    { url = "https://files.pythonhosted.org/packages/38/31/3a76f67da4b0cf37b742ca76beaf819dca0ebef26d78fc794a576e08accf/tomli-2.2.1-cp313-cp313-musllinux_1_2_i686.whl", hash = "sha256:d920f33822747519673ee656a4b6ac33e382eca9d331c87770faa3eef562aeb2", size = 258666 },
    { url = "https://files.pythonhosted.org/packages/07/10/5af1293da642aded87e8a988753945d0cf7e00a9452d3911dd3bb354c9e2/tomli-2.2.1-cp313-cp313-musllinux_1_2_x86_64.whl", hash = "sha256:a198f10c4d1b1375d7687bc25294306e551bf1abfa4eace6650070a5c1ae2744", size = 243954 },
    { url = "https://files.pythonhosted.org/packages/5b/b9/1ed31d167be802da0fc95020d04cd27b7d7065cc6fbefdd2f9186f60d7bd/tomli-2.2.1-cp313-cp313-win32.whl", hash = "sha256:d3f5614314d758649ab2ab3a62d4f2004c825922f9e370b29416484086b264ec", size = 98724 },
    { url = "https://files.pythonhosted.org/packages/c7/32/b0963458706accd9afcfeb867c0f9175a741bf7b19cd424230714d722198/tomli-2.2.1-cp313-cp313-win_amd64.whl", hash = "sha256:a38aa0308e754b0e3c67e344754dff64999ff9b513e691d0e786265c93583c69", size = 109383 },
    { url = "https://files.pythonhosted.org/packages/6e/c2/61d3e0f47e2b74ef40a68b9e6ad5984f6241a942f7cd3bbfbdbd03861ea9/tomli-2.2.1-py3-none-any.whl", hash = "sha256:cb55c73c5f4408779d0cf3eef9f762b9c9f147a77de7b258bef0a5628adc85cc", size = 14257 },
]

[[package]]
name = "tox"
version = "4.27.0"
source = { registry = "https://pypi.org/simple" }
dependencies = [
    { name = "cachetools" },
    { name = "chardet" },
    { name = "colorama" },
    { name = "filelock" },
    { name = "packaging" },
    { name = "platformdirs" },
    { name = "pluggy" },
    { name = "pyproject-api" },
    { name = "tomli", marker = "python_full_version < '3.11'" },
    { name = "typing-extensions", marker = "python_full_version < '3.11'" },
    { name = "virtualenv" },
]
sdist = { url = "https://files.pythonhosted.org/packages/a5/b7/19c01717747076f63c54d871ada081cd711a7c9a7572f2225675c3858b94/tox-4.27.0.tar.gz", hash = "sha256:b97d5ecc0c0d5755bcc5348387fef793e1bfa68eb33746412f4c60881d7f5f57", size = 198351 }
wheels = [
    { url = "https://files.pythonhosted.org/packages/c1/3a/30889167f41ecaffb957ec4409e1cbc1d5d558a5bbbdfb734a5b9911930f/tox-4.27.0-py3-none-any.whl", hash = "sha256:2b8a7fb986b82aa2c830c0615082a490d134e0626dbc9189986da46a313c4f20", size = 173441 },
]

[[package]]
name = "types-protobuf"
version = "4.25.0.20240417"
source = { registry = "https://pypi.org/simple" }
sdist = { url = "https://files.pythonhosted.org/packages/76/21/757620113af23233496c04b8a66e0201e78695495b1db8e676672608588b/types-protobuf-4.25.0.20240417.tar.gz", hash = "sha256:c34eff17b9b3a0adb6830622f0f302484e4c089f533a46e3f147568313544352", size = 53340 }
wheels = [
    { url = "https://files.pythonhosted.org/packages/ef/78/6f0351f80a682c4005775c7e1fd2b17235b88d87c85ef59214bd1f60ff60/types_protobuf-4.25.0.20240417-py3-none-any.whl", hash = "sha256:e9b613227c2127e3d4881d75d93c93b4d6fd97b5f6a099a0b654a05351c8685d", size = 67896 },
]

[[package]]
name = "typing-extensions"
version = "4.14.0"
source = { registry = "https://pypi.org/simple" }
sdist = { url = "https://files.pythonhosted.org/packages/d1/bc/51647cd02527e87d05cb083ccc402f93e441606ff1f01739a62c8ad09ba5/typing_extensions-4.14.0.tar.gz", hash = "sha256:8676b788e32f02ab42d9e7c61324048ae4c6d844a399eebace3d4979d75ceef4", size = 107423 }
wheels = [
    { url = "https://files.pythonhosted.org/packages/69/e0/552843e0d356fbb5256d21449fa957fa4eff3bbc135a74a691ee70c7c5da/typing_extensions-4.14.0-py3-none-any.whl", hash = "sha256:a1514509136dd0b477638fc68d6a91497af5076466ad0fa6c338e44e359944af", size = 43839 },
]

[[package]]
name = "tzdata"
version = "2025.2"
source = { registry = "https://pypi.org/simple" }
sdist = { url = "https://files.pythonhosted.org/packages/95/32/1a225d6164441be760d75c2c42e2780dc0873fe382da3e98a2e1e48361e5/tzdata-2025.2.tar.gz", hash = "sha256:b60a638fcc0daffadf82fe0f57e53d06bdec2f36c4df66280ae79bce6bd6f2b9", size = 196380 }
wheels = [
    { url = "https://files.pythonhosted.org/packages/5c/23/c7abc0ca0a1526a0774eca151daeb8de62ec457e77262b66b359c3c7679e/tzdata-2025.2-py2.py3-none-any.whl", hash = "sha256:1a403fada01ff9221ca8044d701868fa132215d84beb92242d9acd2147f667a8", size = 347839 },
]

[[package]]
name = "urllib3"
version = "2.5.0"
source = { registry = "https://pypi.org/simple" }
sdist = { url = "https://files.pythonhosted.org/packages/15/22/9ee70a2574a4f4599c47dd506532914ce044817c7752a79b6a51286319bc/urllib3-2.5.0.tar.gz", hash = "sha256:3fc47733c7e419d4bc3f6b3dc2b4f890bb743906a30d56ba4a5bfa4bbff92760", size = 393185 }
wheels = [
    { url = "https://files.pythonhosted.org/packages/a7/c2/fe1e52489ae3122415c51f387e221dd0773709bad6c6cdaa599e8a2c5185/urllib3-2.5.0-py3-none-any.whl", hash = "sha256:e6b01673c0fa6a13e374b50871808eb3bf7046c4b125b216f6bf1cc604cff0dc", size = 129795 },
]

[[package]]
name = "virtualenv"
version = "20.31.2"
source = { registry = "https://pypi.org/simple" }
dependencies = [
    { name = "distlib" },
    { name = "filelock" },
    { name = "platformdirs" },
]
sdist = { url = "https://files.pythonhosted.org/packages/56/2c/444f465fb2c65f40c3a104fd0c495184c4f2336d65baf398e3c75d72ea94/virtualenv-20.31.2.tar.gz", hash = "sha256:e10c0a9d02835e592521be48b332b6caee6887f332c111aa79a09b9e79efc2af", size = 6076316 }
wheels = [
    { url = "https://files.pythonhosted.org/packages/f3/40/b1c265d4b2b62b58576588510fc4d1fe60a86319c8de99fd8e9fec617d2c/virtualenv-20.31.2-py3-none-any.whl", hash = "sha256:36efd0d9650ee985f0cad72065001e66d49a6f24eb44d98980f630686243cf11", size = 6057982 },
]

[[package]]
name = "watchdog"
version = "6.0.0"
source = { registry = "https://pypi.org/simple" }
sdist = { url = "https://files.pythonhosted.org/packages/db/7d/7f3d619e951c88ed75c6037b246ddcf2d322812ee8ea189be89511721d54/watchdog-6.0.0.tar.gz", hash = "sha256:9ddf7c82fda3ae8e24decda1338ede66e1c99883db93711d8fb941eaa2d8c282", size = 131220 }
wheels = [
    { url = "https://files.pythonhosted.org/packages/0c/56/90994d789c61df619bfc5ce2ecdabd5eeff564e1eb47512bd01b5e019569/watchdog-6.0.0-cp310-cp310-macosx_10_9_universal2.whl", hash = "sha256:d1cdb490583ebd691c012b3d6dae011000fe42edb7a82ece80965b42abd61f26", size = 96390 },
    { url = "https://files.pythonhosted.org/packages/55/46/9a67ee697342ddf3c6daa97e3a587a56d6c4052f881ed926a849fcf7371c/watchdog-6.0.0-cp310-cp310-macosx_10_9_x86_64.whl", hash = "sha256:bc64ab3bdb6a04d69d4023b29422170b74681784ffb9463ed4870cf2f3e66112", size = 88389 },
    { url = "https://files.pythonhosted.org/packages/44/65/91b0985747c52064d8701e1075eb96f8c40a79df889e59a399453adfb882/watchdog-6.0.0-cp310-cp310-macosx_11_0_arm64.whl", hash = "sha256:c897ac1b55c5a1461e16dae288d22bb2e412ba9807df8397a635d88f671d36c3", size = 89020 },
    { url = "https://files.pythonhosted.org/packages/e0/24/d9be5cd6642a6aa68352ded4b4b10fb0d7889cb7f45814fb92cecd35f101/watchdog-6.0.0-cp311-cp311-macosx_10_9_universal2.whl", hash = "sha256:6eb11feb5a0d452ee41f824e271ca311a09e250441c262ca2fd7ebcf2461a06c", size = 96393 },
    { url = "https://files.pythonhosted.org/packages/63/7a/6013b0d8dbc56adca7fdd4f0beed381c59f6752341b12fa0886fa7afc78b/watchdog-6.0.0-cp311-cp311-macosx_10_9_x86_64.whl", hash = "sha256:ef810fbf7b781a5a593894e4f439773830bdecb885e6880d957d5b9382a960d2", size = 88392 },
    { url = "https://files.pythonhosted.org/packages/d1/40/b75381494851556de56281e053700e46bff5b37bf4c7267e858640af5a7f/watchdog-6.0.0-cp311-cp311-macosx_11_0_arm64.whl", hash = "sha256:afd0fe1b2270917c5e23c2a65ce50c2a4abb63daafb0d419fde368e272a76b7c", size = 89019 },
    { url = "https://files.pythonhosted.org/packages/39/ea/3930d07dafc9e286ed356a679aa02d777c06e9bfd1164fa7c19c288a5483/watchdog-6.0.0-cp312-cp312-macosx_10_13_universal2.whl", hash = "sha256:bdd4e6f14b8b18c334febb9c4425a878a2ac20efd1e0b231978e7b150f92a948", size = 96471 },
    { url = "https://files.pythonhosted.org/packages/12/87/48361531f70b1f87928b045df868a9fd4e253d9ae087fa4cf3f7113be363/watchdog-6.0.0-cp312-cp312-macosx_10_13_x86_64.whl", hash = "sha256:c7c15dda13c4eb00d6fb6fc508b3c0ed88b9d5d374056b239c4ad1611125c860", size = 88449 },
    { url = "https://files.pythonhosted.org/packages/5b/7e/8f322f5e600812e6f9a31b75d242631068ca8f4ef0582dd3ae6e72daecc8/watchdog-6.0.0-cp312-cp312-macosx_11_0_arm64.whl", hash = "sha256:6f10cb2d5902447c7d0da897e2c6768bca89174d0c6e1e30abec5421af97a5b0", size = 89054 },
    { url = "https://files.pythonhosted.org/packages/68/98/b0345cabdce2041a01293ba483333582891a3bd5769b08eceb0d406056ef/watchdog-6.0.0-cp313-cp313-macosx_10_13_universal2.whl", hash = "sha256:490ab2ef84f11129844c23fb14ecf30ef3d8a6abafd3754a6f75ca1e6654136c", size = 96480 },
    { url = "https://files.pythonhosted.org/packages/85/83/cdf13902c626b28eedef7ec4f10745c52aad8a8fe7eb04ed7b1f111ca20e/watchdog-6.0.0-cp313-cp313-macosx_10_13_x86_64.whl", hash = "sha256:76aae96b00ae814b181bb25b1b98076d5fc84e8a53cd8885a318b42b6d3a5134", size = 88451 },
    { url = "https://files.pythonhosted.org/packages/fe/c4/225c87bae08c8b9ec99030cd48ae9c4eca050a59bf5c2255853e18c87b50/watchdog-6.0.0-cp313-cp313-macosx_11_0_arm64.whl", hash = "sha256:a175f755fc2279e0b7312c0035d52e27211a5bc39719dd529625b1930917345b", size = 89057 },
    { url = "https://files.pythonhosted.org/packages/30/ad/d17b5d42e28a8b91f8ed01cb949da092827afb9995d4559fd448d0472763/watchdog-6.0.0-pp310-pypy310_pp73-macosx_10_15_x86_64.whl", hash = "sha256:c7ac31a19f4545dd92fc25d200694098f42c9a8e391bc00bdd362c5736dbf881", size = 87902 },
    { url = "https://files.pythonhosted.org/packages/5c/ca/c3649991d140ff6ab67bfc85ab42b165ead119c9e12211e08089d763ece5/watchdog-6.0.0-pp310-pypy310_pp73-macosx_11_0_arm64.whl", hash = "sha256:9513f27a1a582d9808cf21a07dae516f0fab1cf2d7683a742c498b93eedabb11", size = 88380 },
    { url = "https://files.pythonhosted.org/packages/a9/c7/ca4bf3e518cb57a686b2feb4f55a1892fd9a3dd13f470fca14e00f80ea36/watchdog-6.0.0-py3-none-manylinux2014_aarch64.whl", hash = "sha256:7607498efa04a3542ae3e05e64da8202e58159aa1fa4acddf7678d34a35d4f13", size = 79079 },
    { url = "https://files.pythonhosted.org/packages/5c/51/d46dc9332f9a647593c947b4b88e2381c8dfc0942d15b8edc0310fa4abb1/watchdog-6.0.0-py3-none-manylinux2014_armv7l.whl", hash = "sha256:9041567ee8953024c83343288ccc458fd0a2d811d6a0fd68c4c22609e3490379", size = 79078 },
    { url = "https://files.pythonhosted.org/packages/d4/57/04edbf5e169cd318d5f07b4766fee38e825d64b6913ca157ca32d1a42267/watchdog-6.0.0-py3-none-manylinux2014_i686.whl", hash = "sha256:82dc3e3143c7e38ec49d61af98d6558288c415eac98486a5c581726e0737c00e", size = 79076 },
    { url = "https://files.pythonhosted.org/packages/ab/cc/da8422b300e13cb187d2203f20b9253e91058aaf7db65b74142013478e66/watchdog-6.0.0-py3-none-manylinux2014_ppc64.whl", hash = "sha256:212ac9b8bf1161dc91bd09c048048a95ca3a4c4f5e5d4a7d1b1a7d5752a7f96f", size = 79077 },
    { url = "https://files.pythonhosted.org/packages/2c/3b/b8964e04ae1a025c44ba8e4291f86e97fac443bca31de8bd98d3263d2fcf/watchdog-6.0.0-py3-none-manylinux2014_ppc64le.whl", hash = "sha256:e3df4cbb9a450c6d49318f6d14f4bbc80d763fa587ba46ec86f99f9e6876bb26", size = 79078 },
    { url = "https://files.pythonhosted.org/packages/62/ae/a696eb424bedff7407801c257d4b1afda455fe40821a2be430e173660e81/watchdog-6.0.0-py3-none-manylinux2014_s390x.whl", hash = "sha256:2cce7cfc2008eb51feb6aab51251fd79b85d9894e98ba847408f662b3395ca3c", size = 79077 },
    { url = "https://files.pythonhosted.org/packages/b5/e8/dbf020b4d98251a9860752a094d09a65e1b436ad181faf929983f697048f/watchdog-6.0.0-py3-none-manylinux2014_x86_64.whl", hash = "sha256:20ffe5b202af80ab4266dcd3e91aae72bf2da48c0d33bdb15c66658e685e94e2", size = 79078 },
    { url = "https://files.pythonhosted.org/packages/07/f6/d0e5b343768e8bcb4cda79f0f2f55051bf26177ecd5651f84c07567461cf/watchdog-6.0.0-py3-none-win32.whl", hash = "sha256:07df1fdd701c5d4c8e55ef6cf55b8f0120fe1aef7ef39a1c6fc6bc2e606d517a", size = 79065 },
    { url = "https://files.pythonhosted.org/packages/db/d9/c495884c6e548fce18a8f40568ff120bc3a4b7b99813081c8ac0c936fa64/watchdog-6.0.0-py3-none-win_amd64.whl", hash = "sha256:cbafb470cf848d93b5d013e2ecb245d4aa1c8fd0504e863ccefa32445359d680", size = 79070 },
    { url = "https://files.pythonhosted.org/packages/33/e8/e40370e6d74ddba47f002a32919d91310d6074130fe4e17dabcafc15cbf1/watchdog-6.0.0-py3-none-win_ia64.whl", hash = "sha256:a1914259fa9e1454315171103c6a30961236f508b9b623eae470268bbcc6a22f", size = 79067 },
]

[[package]]
name = "wrapt"
version = "1.17.2"
source = { registry = "https://pypi.org/simple" }
sdist = { url = "https://files.pythonhosted.org/packages/c3/fc/e91cc220803d7bc4db93fb02facd8461c37364151b8494762cc88b0fbcef/wrapt-1.17.2.tar.gz", hash = "sha256:41388e9d4d1522446fe79d3213196bd9e3b301a336965b9e27ca2788ebd122f3", size = 55531 }
wheels = [
    { url = "https://files.pythonhosted.org/packages/5a/d1/1daec934997e8b160040c78d7b31789f19b122110a75eca3d4e8da0049e1/wrapt-1.17.2-cp310-cp310-macosx_10_9_universal2.whl", hash = "sha256:3d57c572081fed831ad2d26fd430d565b76aa277ed1d30ff4d40670b1c0dd984", size = 53307 },
    { url = "https://files.pythonhosted.org/packages/1b/7b/13369d42651b809389c1a7153baa01d9700430576c81a2f5c5e460df0ed9/wrapt-1.17.2-cp310-cp310-macosx_10_9_x86_64.whl", hash = "sha256:b5e251054542ae57ac7f3fba5d10bfff615b6c2fb09abeb37d2f1463f841ae22", size = 38486 },
    { url = "https://files.pythonhosted.org/packages/62/bf/e0105016f907c30b4bd9e377867c48c34dc9c6c0c104556c9c9126bd89ed/wrapt-1.17.2-cp310-cp310-macosx_11_0_arm64.whl", hash = "sha256:80dd7db6a7cb57ffbc279c4394246414ec99537ae81ffd702443335a61dbf3a7", size = 38777 },
    { url = "https://files.pythonhosted.org/packages/27/70/0f6e0679845cbf8b165e027d43402a55494779295c4b08414097b258ac87/wrapt-1.17.2-cp310-cp310-manylinux_2_17_aarch64.manylinux2014_aarch64.whl", hash = "sha256:0a6e821770cf99cc586d33833b2ff32faebdbe886bd6322395606cf55153246c", size = 83314 },
    { url = "https://files.pythonhosted.org/packages/0f/77/0576d841bf84af8579124a93d216f55d6f74374e4445264cb378a6ed33eb/wrapt-1.17.2-cp310-cp310-manylinux_2_5_i686.manylinux1_i686.manylinux_2_17_i686.manylinux2014_i686.whl", hash = "sha256:b60fb58b90c6d63779cb0c0c54eeb38941bae3ecf7a73c764c52c88c2dcb9d72", size = 74947 },
    { url = "https://files.pythonhosted.org/packages/90/ec/00759565518f268ed707dcc40f7eeec38637d46b098a1f5143bff488fe97/wrapt-1.17.2-cp310-cp310-manylinux_2_5_x86_64.manylinux1_x86_64.manylinux_2_17_x86_64.manylinux2014_x86_64.whl", hash = "sha256:b870b5df5b71d8c3359d21be8f0d6c485fa0ebdb6477dda51a1ea54a9b558061", size = 82778 },
    { url = "https://files.pythonhosted.org/packages/f8/5a/7cffd26b1c607b0b0c8a9ca9d75757ad7620c9c0a9b4a25d3f8a1480fafc/wrapt-1.17.2-cp310-cp310-musllinux_1_2_aarch64.whl", hash = "sha256:4011d137b9955791f9084749cba9a367c68d50ab8d11d64c50ba1688c9b457f2", size = 81716 },
    { url = "https://files.pythonhosted.org/packages/7e/09/dccf68fa98e862df7e6a60a61d43d644b7d095a5fc36dbb591bbd4a1c7b2/wrapt-1.17.2-cp310-cp310-musllinux_1_2_i686.whl", hash = "sha256:1473400e5b2733e58b396a04eb7f35f541e1fb976d0c0724d0223dd607e0f74c", size = 74548 },
    { url = "https://files.pythonhosted.org/packages/b7/8e/067021fa3c8814952c5e228d916963c1115b983e21393289de15128e867e/wrapt-1.17.2-cp310-cp310-musllinux_1_2_x86_64.whl", hash = "sha256:3cedbfa9c940fdad3e6e941db7138e26ce8aad38ab5fe9dcfadfed9db7a54e62", size = 81334 },
    { url = "https://files.pythonhosted.org/packages/4b/0d/9d4b5219ae4393f718699ca1c05f5ebc0c40d076f7e65fd48f5f693294fb/wrapt-1.17.2-cp310-cp310-win32.whl", hash = "sha256:582530701bff1dec6779efa00c516496968edd851fba224fbd86e46cc6b73563", size = 36427 },
    { url = "https://files.pythonhosted.org/packages/72/6a/c5a83e8f61aec1e1aeef939807602fb880e5872371e95df2137142f5c58e/wrapt-1.17.2-cp310-cp310-win_amd64.whl", hash = "sha256:58705da316756681ad3c9c73fd15499aa4d8c69f9fd38dc8a35e06c12468582f", size = 38774 },
    { url = "https://files.pythonhosted.org/packages/cd/f7/a2aab2cbc7a665efab072344a8949a71081eed1d2f451f7f7d2b966594a2/wrapt-1.17.2-cp311-cp311-macosx_10_9_universal2.whl", hash = "sha256:ff04ef6eec3eee8a5efef2401495967a916feaa353643defcc03fc74fe213b58", size = 53308 },
    { url = "https://files.pythonhosted.org/packages/50/ff/149aba8365fdacef52b31a258c4dc1c57c79759c335eff0b3316a2664a64/wrapt-1.17.2-cp311-cp311-macosx_10_9_x86_64.whl", hash = "sha256:4db983e7bca53819efdbd64590ee96c9213894272c776966ca6306b73e4affda", size = 38488 },
    { url = "https://files.pythonhosted.org/packages/65/46/5a917ce85b5c3b490d35c02bf71aedaa9f2f63f2d15d9949cc4ba56e8ba9/wrapt-1.17.2-cp311-cp311-macosx_11_0_arm64.whl", hash = "sha256:9abc77a4ce4c6f2a3168ff34b1da9b0f311a8f1cfd694ec96b0603dff1c79438", size = 38776 },
    { url = "https://files.pythonhosted.org/packages/ca/74/336c918d2915a4943501c77566db41d1bd6e9f4dbc317f356b9a244dfe83/wrapt-1.17.2-cp311-cp311-manylinux_2_17_aarch64.manylinux2014_aarch64.whl", hash = "sha256:0b929ac182f5ace000d459c59c2c9c33047e20e935f8e39371fa6e3b85d56f4a", size = 83776 },
    { url = "https://files.pythonhosted.org/packages/09/99/c0c844a5ccde0fe5761d4305485297f91d67cf2a1a824c5f282e661ec7ff/wrapt-1.17.2-cp311-cp311-manylinux_2_5_i686.manylinux1_i686.manylinux_2_17_i686.manylinux2014_i686.whl", hash = "sha256:f09b286faeff3c750a879d336fb6d8713206fc97af3adc14def0cdd349df6000", size = 75420 },
    { url = "https://files.pythonhosted.org/packages/b4/b0/9fc566b0fe08b282c850063591a756057c3247b2362b9286429ec5bf1721/wrapt-1.17.2-cp311-cp311-manylinux_2_5_x86_64.manylinux1_x86_64.manylinux_2_17_x86_64.manylinux2014_x86_64.whl", hash = "sha256:1a7ed2d9d039bd41e889f6fb9364554052ca21ce823580f6a07c4ec245c1f5d6", size = 83199 },
    { url = "https://files.pythonhosted.org/packages/9d/4b/71996e62d543b0a0bd95dda485219856def3347e3e9380cc0d6cf10cfb2f/wrapt-1.17.2-cp311-cp311-musllinux_1_2_aarch64.whl", hash = "sha256:129a150f5c445165ff941fc02ee27df65940fcb8a22a61828b1853c98763a64b", size = 82307 },
    { url = "https://files.pythonhosted.org/packages/39/35/0282c0d8789c0dc9bcc738911776c762a701f95cfe113fb8f0b40e45c2b9/wrapt-1.17.2-cp311-cp311-musllinux_1_2_i686.whl", hash = "sha256:1fb5699e4464afe5c7e65fa51d4f99e0b2eadcc176e4aa33600a3df7801d6662", size = 75025 },
    { url = "https://files.pythonhosted.org/packages/4f/6d/90c9fd2c3c6fee181feecb620d95105370198b6b98a0770cba090441a828/wrapt-1.17.2-cp311-cp311-musllinux_1_2_x86_64.whl", hash = "sha256:9a2bce789a5ea90e51a02dfcc39e31b7f1e662bc3317979aa7e5538e3a034f72", size = 81879 },
    { url = "https://files.pythonhosted.org/packages/8f/fa/9fb6e594f2ce03ef03eddbdb5f4f90acb1452221a5351116c7c4708ac865/wrapt-1.17.2-cp311-cp311-win32.whl", hash = "sha256:4afd5814270fdf6380616b321fd31435a462019d834f83c8611a0ce7484c7317", size = 36419 },
    { url = "https://files.pythonhosted.org/packages/47/f8/fb1773491a253cbc123c5d5dc15c86041f746ed30416535f2a8df1f4a392/wrapt-1.17.2-cp311-cp311-win_amd64.whl", hash = "sha256:acc130bc0375999da18e3d19e5a86403667ac0c4042a094fefb7eec8ebac7cf3", size = 38773 },
    { url = "https://files.pythonhosted.org/packages/a1/bd/ab55f849fd1f9a58ed7ea47f5559ff09741b25f00c191231f9f059c83949/wrapt-1.17.2-cp312-cp312-macosx_10_13_universal2.whl", hash = "sha256:d5e2439eecc762cd85e7bd37161d4714aa03a33c5ba884e26c81559817ca0925", size = 53799 },
    { url = "https://files.pythonhosted.org/packages/53/18/75ddc64c3f63988f5a1d7e10fb204ffe5762bc663f8023f18ecaf31a332e/wrapt-1.17.2-cp312-cp312-macosx_10_13_x86_64.whl", hash = "sha256:3fc7cb4c1c744f8c05cd5f9438a3caa6ab94ce8344e952d7c45a8ed59dd88392", size = 38821 },
    { url = "https://files.pythonhosted.org/packages/48/2a/97928387d6ed1c1ebbfd4efc4133a0633546bec8481a2dd5ec961313a1c7/wrapt-1.17.2-cp312-cp312-macosx_11_0_arm64.whl", hash = "sha256:8fdbdb757d5390f7c675e558fd3186d590973244fab0c5fe63d373ade3e99d40", size = 38919 },
    { url = "https://files.pythonhosted.org/packages/73/54/3bfe5a1febbbccb7a2f77de47b989c0b85ed3a6a41614b104204a788c20e/wrapt-1.17.2-cp312-cp312-manylinux_2_17_aarch64.manylinux2014_aarch64.whl", hash = "sha256:5bb1d0dbf99411f3d871deb6faa9aabb9d4e744d67dcaaa05399af89d847a91d", size = 88721 },
    { url = "https://files.pythonhosted.org/packages/25/cb/7262bc1b0300b4b64af50c2720ef958c2c1917525238d661c3e9a2b71b7b/wrapt-1.17.2-cp312-cp312-manylinux_2_5_i686.manylinux1_i686.manylinux_2_17_i686.manylinux2014_i686.whl", hash = "sha256:d18a4865f46b8579d44e4fe1e2bcbc6472ad83d98e22a26c963d46e4c125ef0b", size = 80899 },
    { url = "https://files.pythonhosted.org/packages/2a/5a/04cde32b07a7431d4ed0553a76fdb7a61270e78c5fd5a603e190ac389f14/wrapt-1.17.2-cp312-cp312-manylinux_2_5_x86_64.manylinux1_x86_64.manylinux_2_17_x86_64.manylinux2014_x86_64.whl", hash = "sha256:bc570b5f14a79734437cb7b0500376b6b791153314986074486e0b0fa8d71d98", size = 89222 },
    { url = "https://files.pythonhosted.org/packages/09/28/2e45a4f4771fcfb109e244d5dbe54259e970362a311b67a965555ba65026/wrapt-1.17.2-cp312-cp312-musllinux_1_2_aarch64.whl", hash = "sha256:6d9187b01bebc3875bac9b087948a2bccefe464a7d8f627cf6e48b1bbae30f82", size = 86707 },
    { url = "https://files.pythonhosted.org/packages/c6/d2/dcb56bf5f32fcd4bd9aacc77b50a539abdd5b6536872413fd3f428b21bed/wrapt-1.17.2-cp312-cp312-musllinux_1_2_i686.whl", hash = "sha256:9e8659775f1adf02eb1e6f109751268e493c73716ca5761f8acb695e52a756ae", size = 79685 },
    { url = "https://files.pythonhosted.org/packages/80/4e/eb8b353e36711347893f502ce91c770b0b0929f8f0bed2670a6856e667a9/wrapt-1.17.2-cp312-cp312-musllinux_1_2_x86_64.whl", hash = "sha256:e8b2816ebef96d83657b56306152a93909a83f23994f4b30ad4573b00bd11bb9", size = 87567 },
    { url = "https://files.pythonhosted.org/packages/17/27/4fe749a54e7fae6e7146f1c7d914d28ef599dacd4416566c055564080fe2/wrapt-1.17.2-cp312-cp312-win32.whl", hash = "sha256:468090021f391fe0056ad3e807e3d9034e0fd01adcd3bdfba977b6fdf4213ea9", size = 36672 },
    { url = "https://files.pythonhosted.org/packages/15/06/1dbf478ea45c03e78a6a8c4be4fdc3c3bddea5c8de8a93bc971415e47f0f/wrapt-1.17.2-cp312-cp312-win_amd64.whl", hash = "sha256:ec89ed91f2fa8e3f52ae53cd3cf640d6feff92ba90d62236a81e4e563ac0e991", size = 38865 },
    { url = "https://files.pythonhosted.org/packages/ce/b9/0ffd557a92f3b11d4c5d5e0c5e4ad057bd9eb8586615cdaf901409920b14/wrapt-1.17.2-cp313-cp313-macosx_10_13_universal2.whl", hash = "sha256:6ed6ffac43aecfe6d86ec5b74b06a5be33d5bb9243d055141e8cabb12aa08125", size = 53800 },
    { url = "https://files.pythonhosted.org/packages/c0/ef/8be90a0b7e73c32e550c73cfb2fa09db62234227ece47b0e80a05073b375/wrapt-1.17.2-cp313-cp313-macosx_10_13_x86_64.whl", hash = "sha256:35621ae4c00e056adb0009f8e86e28eb4a41a4bfa8f9bfa9fca7d343fe94f998", size = 38824 },
    { url = "https://files.pythonhosted.org/packages/36/89/0aae34c10fe524cce30fe5fc433210376bce94cf74d05b0d68344c8ba46e/wrapt-1.17.2-cp313-cp313-macosx_11_0_arm64.whl", hash = "sha256:a604bf7a053f8362d27eb9fefd2097f82600b856d5abe996d623babd067b1ab5", size = 38920 },
    { url = "https://files.pythonhosted.org/packages/3b/24/11c4510de906d77e0cfb5197f1b1445d4fec42c9a39ea853d482698ac681/wrapt-1.17.2-cp313-cp313-manylinux_2_17_aarch64.manylinux2014_aarch64.whl", hash = "sha256:5cbabee4f083b6b4cd282f5b817a867cf0b1028c54d445b7ec7cfe6505057cf8", size = 88690 },
    { url = "https://files.pythonhosted.org/packages/71/d7/cfcf842291267bf455b3e266c0c29dcb675b5540ee8b50ba1699abf3af45/wrapt-1.17.2-cp313-cp313-manylinux_2_5_i686.manylinux1_i686.manylinux_2_17_i686.manylinux2014_i686.whl", hash = "sha256:49703ce2ddc220df165bd2962f8e03b84c89fee2d65e1c24a7defff6f988f4d6", size = 80861 },
    { url = "https://files.pythonhosted.org/packages/d5/66/5d973e9f3e7370fd686fb47a9af3319418ed925c27d72ce16b791231576d/wrapt-1.17.2-cp313-cp313-manylinux_2_5_x86_64.manylinux1_x86_64.manylinux_2_17_x86_64.manylinux2014_x86_64.whl", hash = "sha256:8112e52c5822fc4253f3901b676c55ddf288614dc7011634e2719718eaa187dc", size = 89174 },
    { url = "https://files.pythonhosted.org/packages/a7/d3/8e17bb70f6ae25dabc1aaf990f86824e4fd98ee9cadf197054e068500d27/wrapt-1.17.2-cp313-cp313-musllinux_1_2_aarch64.whl", hash = "sha256:9fee687dce376205d9a494e9c121e27183b2a3df18037f89d69bd7b35bcf59e2", size = 86721 },
    { url = "https://files.pythonhosted.org/packages/6f/54/f170dfb278fe1c30d0ff864513cff526d624ab8de3254b20abb9cffedc24/wrapt-1.17.2-cp313-cp313-musllinux_1_2_i686.whl", hash = "sha256:18983c537e04d11cf027fbb60a1e8dfd5190e2b60cc27bc0808e653e7b218d1b", size = 79763 },
    { url = "https://files.pythonhosted.org/packages/4a/98/de07243751f1c4a9b15c76019250210dd3486ce098c3d80d5f729cba029c/wrapt-1.17.2-cp313-cp313-musllinux_1_2_x86_64.whl", hash = "sha256:703919b1633412ab54bcf920ab388735832fdcb9f9a00ae49387f0fe67dad504", size = 87585 },
    { url = "https://files.pythonhosted.org/packages/f9/f0/13925f4bd6548013038cdeb11ee2cbd4e37c30f8bfd5db9e5a2a370d6e20/wrapt-1.17.2-cp313-cp313-win32.whl", hash = "sha256:abbb9e76177c35d4e8568e58650aa6926040d6a9f6f03435b7a522bf1c487f9a", size = 36676 },
    { url = "https://files.pythonhosted.org/packages/bf/ae/743f16ef8c2e3628df3ddfd652b7d4c555d12c84b53f3d8218498f4ade9b/wrapt-1.17.2-cp313-cp313-win_amd64.whl", hash = "sha256:69606d7bb691b50a4240ce6b22ebb319c1cfb164e5f6569835058196e0f3a845", size = 38871 },
    { url = "https://files.pythonhosted.org/packages/3d/bc/30f903f891a82d402ffb5fda27ec1d621cc97cb74c16fea0b6141f1d4e87/wrapt-1.17.2-cp313-cp313t-macosx_10_13_universal2.whl", hash = "sha256:4a721d3c943dae44f8e243b380cb645a709ba5bd35d3ad27bc2ed947e9c68192", size = 56312 },
    { url = "https://files.pythonhosted.org/packages/8a/04/c97273eb491b5f1c918857cd26f314b74fc9b29224521f5b83f872253725/wrapt-1.17.2-cp313-cp313t-macosx_10_13_x86_64.whl", hash = "sha256:766d8bbefcb9e00c3ac3b000d9acc51f1b399513f44d77dfe0eb026ad7c9a19b", size = 40062 },
    { url = "https://files.pythonhosted.org/packages/4e/ca/3b7afa1eae3a9e7fefe499db9b96813f41828b9fdb016ee836c4c379dadb/wrapt-1.17.2-cp313-cp313t-macosx_11_0_arm64.whl", hash = "sha256:e496a8ce2c256da1eb98bd15803a79bee00fc351f5dfb9ea82594a3f058309e0", size = 40155 },
    { url = "https://files.pythonhosted.org/packages/89/be/7c1baed43290775cb9030c774bc53c860db140397047cc49aedaf0a15477/wrapt-1.17.2-cp313-cp313t-manylinux_2_17_aarch64.manylinux2014_aarch64.whl", hash = "sha256:40d615e4fe22f4ad3528448c193b218e077656ca9ccb22ce2cb20db730f8d306", size = 113471 },
    { url = "https://files.pythonhosted.org/packages/32/98/4ed894cf012b6d6aae5f5cc974006bdeb92f0241775addad3f8cd6ab71c8/wrapt-1.17.2-cp313-cp313t-manylinux_2_5_i686.manylinux1_i686.manylinux_2_17_i686.manylinux2014_i686.whl", hash = "sha256:a5aaeff38654462bc4b09023918b7f21790efb807f54c000a39d41d69cf552cb", size = 101208 },
    { url = "https://files.pythonhosted.org/packages/ea/fd/0c30f2301ca94e655e5e057012e83284ce8c545df7661a78d8bfca2fac7a/wrapt-1.17.2-cp313-cp313t-manylinux_2_5_x86_64.manylinux1_x86_64.manylinux_2_17_x86_64.manylinux2014_x86_64.whl", hash = "sha256:9a7d15bbd2bc99e92e39f49a04653062ee6085c0e18b3b7512a4f2fe91f2d681", size = 109339 },
    { url = "https://files.pythonhosted.org/packages/75/56/05d000de894c4cfcb84bcd6b1df6214297b8089a7bd324c21a4765e49b14/wrapt-1.17.2-cp313-cp313t-musllinux_1_2_aarch64.whl", hash = "sha256:e3890b508a23299083e065f435a492b5435eba6e304a7114d2f919d400888cc6", size = 110232 },
    { url = "https://files.pythonhosted.org/packages/53/f8/c3f6b2cf9b9277fb0813418e1503e68414cd036b3b099c823379c9575e6d/wrapt-1.17.2-cp313-cp313t-musllinux_1_2_i686.whl", hash = "sha256:8c8b293cd65ad716d13d8dd3624e42e5a19cc2a2f1acc74b30c2c13f15cb61a6", size = 100476 },
    { url = "https://files.pythonhosted.org/packages/a7/b1/0bb11e29aa5139d90b770ebbfa167267b1fc548d2302c30c8f7572851738/wrapt-1.17.2-cp313-cp313t-musllinux_1_2_x86_64.whl", hash = "sha256:4c82b8785d98cdd9fed4cac84d765d234ed3251bd6afe34cb7ac523cb93e8b4f", size = 106377 },
    { url = "https://files.pythonhosted.org/packages/6a/e1/0122853035b40b3f333bbb25f1939fc1045e21dd518f7f0922b60c156f7c/wrapt-1.17.2-cp313-cp313t-win32.whl", hash = "sha256:13e6afb7fe71fe7485a4550a8844cc9ffbe263c0f1a1eea569bc7091d4898555", size = 37986 },
    { url = "https://files.pythonhosted.org/packages/09/5e/1655cf481e079c1f22d0cabdd4e51733679932718dc23bf2db175f329b76/wrapt-1.17.2-cp313-cp313t-win_amd64.whl", hash = "sha256:eaf675418ed6b3b31c7a989fd007fa7c3be66ce14e5c3b27336383604c9da85c", size = 40750 },
    { url = "https://files.pythonhosted.org/packages/2d/82/f56956041adef78f849db6b289b282e72b55ab8045a75abad81898c28d19/wrapt-1.17.2-py3-none-any.whl", hash = "sha256:b18f2d1533a71f069c7f82d524a52599053d4c7166e9dd374ae2136b7f40f7c8", size = 23594 },
]

[[package]]
name = "zipp"
version = "3.23.0"
source = { registry = "https://pypi.org/simple" }
sdist = { url = "https://files.pythonhosted.org/packages/e3/02/0f2892c661036d50ede074e376733dca2ae7c6eb617489437771209d4180/zipp-3.23.0.tar.gz", hash = "sha256:a07157588a12518c9d4034df3fbbee09c814741a33ff63c05fa29d26a2404166", size = 25547 }
wheels = [
    { url = "https://files.pythonhosted.org/packages/2e/54/647ade08bf0db230bfea292f893923872fd20be6ac6f53b2b936ba839d75/zipp-3.23.0-py3-none-any.whl", hash = "sha256:071652d6115ed432f5ce1d34c336c0adfd6a884660d1e9712a256d3d3bd4b14e", size = 10276 },
]<|MERGE_RESOLUTION|>--- conflicted
+++ resolved
@@ -1136,10 +1136,6 @@
 dependencies = [
     { name = "numpy" },
     { name = "pandas" },
-<<<<<<< HEAD
-=======
-    { name = "smbus2", marker = "sys_platform != 'win32'" },
->>>>>>> d16998a6
 ]
 
 [package.optional-dependencies]
@@ -1209,12 +1205,8 @@
     { name = "moteus-pi3hat", marker = "platform_machine == 'aarch64' and sys_platform == 'linux' and extra == 'moteus'", specifier = ">=0.3.29,<0.4" },
     { name = "numpy", specifier = ">=1.24.3,<3" },
     { name = "pandas", specifier = ">=2.2.3,<3" },
-<<<<<<< HEAD
     { name = "smbus2", marker = "extra == 'communication'", specifier = ">=0.4.2" },
     { name = "spidev", marker = "sys_platform == 'linux' and extra == 'communication'", specifier = ">=3.7" },
-=======
-    { name = "smbus2", marker = "sys_platform != 'win32'", specifier = ">=0.4.2" },
->>>>>>> d16998a6
     { name = "types-protobuf", marker = "extra == 'messaging'", specifier = ">=4.21.0,<5" },
 ]
 provides-extras = ["dephy", "bno055", "moteus", "communication", "messaging"]
