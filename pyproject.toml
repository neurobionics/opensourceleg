[build-system]
requires = ["maturin>=1.0,<2.0"]
build-backend = "maturin"

[project]
name = "opensourceleg"
version = "3.3.0"
description = "An open-source SDK for developing and testing algorithms on commonly used robotic hardware."
authors = [{ name = "Open-Source Leg", email = "opensourceleg@gmail.com" }]
requires-python = ">=3.10,<4.0"
readme = "README.md"
dependencies = [
<<<<<<< HEAD
    "numpy>=1.24.3,<2",
    "pandas>=2.2.3,<3",
=======
    "numpy>=1.24.3,<3",
    "board~=1.0",
    "adafruit-circuitpython-bno055>=5.4.13,<6 ; sys_platform == 'linux' and platform_machine == 'aarch64'",
    "adafruit-circuitpython-lis3dh>=5.2.2,<6 ; sys_platform == 'linux' and platform_machine == 'aarch64'",
    "pandas>=2.2.3,<3",
    "smbus2>=0.4.2 ; sys_platform != 'win32'",
>>>>>>> d16998a6
]

[project.optional-dependencies]
dephy = ["flexsea"]
bno055 = [
    "board~=1.0",
    "adafruit-circuitpython-bno055>=5.4.13,<6 ; sys_platform == 'linux' and platform_machine == 'aarch64'",
    "adafruit-circuitpython-lis3dh>=5.2.2,<6 ; sys_platform == 'linux' and platform_machine == 'aarch64'",
]
moteus = [
    "moteus>=0.3.72,<0.4",
    "moteus-pi3hat>=0.3.29,<0.4 ; sys_platform == 'linux' and platform_machine == 'aarch64'",
]
communication = [
    "smbus2>=0.4.2",
    "spidev>=3.7 ; sys_platform == 'linux'",
]
messaging = [
    "grpcio>=1.65.5,<2",
    "grpcio-tools>=1.65.5,<2",
    "types-protobuf>=4.21.0,<5",
]

[project.urls]
Repository = "https://github.com/neurobionics/opensourceleg"
Documentation = "https://neurobionics.github.io/opensourceleg/"

[dependency-groups]
dev = [
    "pytest>=7.2.0,<8",
    "pytest-cov>=4.0.0,<5",
    "deptry>=0.16.2,<0.17",
    "mypy>=1.5.1,<2",
    "pre-commit>=3.4.0,<4",
    "tox>=4.11.1,<5",
    "maturin>=1.0,<2.0",
]
docs = [
    "mkdocs>=1.6.0",
    "mkdocs-material>=9.5.0",
    "mkdocstrings[python]>=0.27.0",
    "mkdocs-autorefs>=1.4.0",
]
all = [
    "flexsea",
    "board~=1.0",
    "adafruit-circuitpython-bno055>=5.4.13,<6 ; sys_platform == 'linux' and platform_machine == 'aarch64'",
    "adafruit-circuitpython-lis3dh>=5.2.2,<6 ; sys_platform == 'linux' and platform_machine == 'aarch64'",
    "moteus>=0.3.72,<0.4",  # moteus extra
    "moteus-pi3hat>=0.3.29,<0.4 ; sys_platform == 'linux' and platform_machine == 'aarch64'",
    "smbus2>=0.4.2",
    "spidev>=3.7 ; sys_platform == 'linux'",
    "grpcio>=1.65.5,<2",  # messaging extra
    "grpcio-tools>=1.65.5,<2",  # messaging extra
    "types-protobuf>=4.21.0,<5",  # messaging extra
]

[tool.uv]
default-groups = [
    "dev",
    "docs",
    "all",
]

[tool.maturin]
features = ["pyo3/extension-module"]
module-name = "opensourceleg.rust"

[tool.hatch.build.targets.sdist]
include = ["opensourceleg"]

[tool.hatch.build.targets.wheel]
include = ["opensourceleg"]

[tool.mypy]
files = ["opensourceleg"]
exclude = ["opensourceleg/actuators/moteus.py", "opensourceleg/actuators/tmotor.py"]
ignore_missing_imports = true
disallow_untyped_defs = true
disallow_any_unimported = true
no_implicit_optional = true
check_untyped_defs = true
warn_return_any = true
warn_unused_ignores = true
show_error_codes = true

[tool.pytest.ini_options]
testpaths = ["tests"]

[tool.ruff]
target-version = "py39"
line-length = 120
fix = true
select = [
    # flake8-2020
    "YTT",
    # flake8-bandit
    "S",
    # flake8-bugbear
    "B",
    # flake8-builtins
    "A",
    # flake8-comprehensions
    "C4",
    # flake8-debugger
    "T10",
    # flake8-simplify
    "SIM",
    # isort
    "I",
    # mccabe
    "C90",
    # pycodestyle
    "E", "W",
    # pyflakes
    "F",
    # pygrep-hooks
    "PGH",
    # pyupgrade
    "UP",
    # ruff
    "RUF",
    # tryceratops
    "TRY",
]
ignore = [
    # DoNotAssignLambda
    "E731",
    "TRY003",
    "SIM115",
]

[tool.ruff.format]
preview = true

[tool.coverage.report]
skip_empty = true

[tool.coverage.run]
branch = true
source = ["opensourceleg"]

[tool.ruff.per-file-ignores]
"tests/*" = ["S101"]<|MERGE_RESOLUTION|>--- conflicted
+++ resolved
@@ -10,17 +10,8 @@
 requires-python = ">=3.10,<4.0"
 readme = "README.md"
 dependencies = [
-<<<<<<< HEAD
     "numpy>=1.24.3,<2",
     "pandas>=2.2.3,<3",
-=======
-    "numpy>=1.24.3,<3",
-    "board~=1.0",
-    "adafruit-circuitpython-bno055>=5.4.13,<6 ; sys_platform == 'linux' and platform_machine == 'aarch64'",
-    "adafruit-circuitpython-lis3dh>=5.2.2,<6 ; sys_platform == 'linux' and platform_machine == 'aarch64'",
-    "pandas>=2.2.3,<3",
-    "smbus2>=0.4.2 ; sys_platform != 'win32'",
->>>>>>> d16998a6
 ]
 
 [project.optional-dependencies]
