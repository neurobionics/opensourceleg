import numpy as np

from opensourceleg.actuators.base import CONTROL_MODES
from opensourceleg.actuators.dephy import DEFAULT_POSITION_GAINS, DephyActuator
from opensourceleg.math.math import SaturatingRamp
from opensourceleg.rust import Logger
from opensourceleg.utilities.softrealtimeloop import SoftRealtimeLoop

FREQUENCY = 1000
DT = 1 / FREQUENCY
GEAR_RATIO = 1.0
SOFT_START_TIME = 1.0


def softstart_position_control():
    Logger.update_log_file_configuration(
        log_directory="./logs",
        log_name="position_control.log",
    )
    actpack = DephyActuator(
        port="/dev/ttyACM0", gear_ratio=GEAR_RATIO, frequency=FREQUENCY, debug_level=0, dephy_log=False
    )
    clock = SoftRealtimeLoop(dt=DT)
    soft_start_ramp = SaturatingRamp(SOFT_START_TIME)

    with actpack:
        actpack.set_control_mode(mode=CONTROL_MODES.POSITION)

        actpack.update()
        start_position = actpack.output_position

        for t in clock:
            ss_scale = soft_start_ramp.update(t)
            actpack.set_position_gains(
                DEFAULT_POSITION_GAINS.kp * ss_scale,
                DEFAULT_POSITION_GAINS.kd * ss_scale,
                DEFAULT_POSITION_GAINS.ki * ss_scale,
            )
            command_position = start_position + (1 / 2) * np.pi
            actpack.set_output_position(value=command_position)

            actpack.update()

<<<<<<< HEAD
            Logger.info(f"Time: {t}; \
=======
            position_logger.info(
                f"Time: {t}; \
>>>>>>> 19f833e1
                                 Command Position: {command_position}; \
                                 Output Position: {actpack.output_position}"
            )


if __name__ == "__main__":
    softstart_position_control()<|MERGE_RESOLUTION|>--- conflicted
+++ resolved
@@ -41,12 +41,7 @@
 
             actpack.update()
 
-<<<<<<< HEAD
             Logger.info(f"Time: {t}; \
-=======
-            position_logger.info(
-                f"Time: {t}; \
->>>>>>> 19f833e1
                                  Command Position: {command_position}; \
                                  Output Position: {actpack.output_position}"
             )
