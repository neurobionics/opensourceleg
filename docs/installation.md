--- conflicted
+++ resolved
@@ -114,7 +114,6 @@
    ```bash
    pip install uv
    ```
-<<<<<<< HEAD
    OR
    If you are unable to install uv, do
 
@@ -131,9 +130,6 @@
    ```bash
    source ~/.bashrc
    ```
-
-=======
->>>>>>> 136799be
    For other installation methods (including standalone installers), see the [UV installation guide](https://docs.astral.sh/uv/getting-started/installation/).
 
 - **Git**: Version control system, see [Git installation guide](https://git-scm.com/downloads)
