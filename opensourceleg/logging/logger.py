"""
Logging module for opensourceleg library.

Module Overview:

This module defines a custom logger class, `Logger`, designed to log attributes
from class instances to a CSV file. It extends the `logging.Logger` class.

Key Classes:

- `LogLevel`: Enum class that defines the log levels supported by the `Logger` class.
- `Logger`: Logs attributes of class instances to a CSV file. It supports
  setting different logging levels for file and stream handlers.
- `LOGGER`: Global instance of the `Logger` class that can be used throughout.

Usage Guide:

1. Create an instance of the `Logger` class.
2. Optionally, set the logging levels for file and stream handlers using
   `set_file_level` and `set_stream_level` methods.
3. Add class instances and attributes to log using the `track_variable` method.
4. Start logging data using the `update` method.
5. PLEASE call the `close` method before exiting the program to ensure all data is written to the log file.
"""

import csv
import logging
import os
from collections import deque
from datetime import datetime
from enum import Enum
from logging.handlers import RotatingFileHandler
from typing import Any, Callable, Optional, Union

__all__ = ["LOGGER", "LOG_LEVEL", "Logger"]


class LogLevel(Enum):
    """
    Enumerates the possible log levels.

    Attributes:
        DEBUG (int): Debug log level
        INFO (int): Info log level
        WARNING (int): Warning log level
        ERROR (int): Error log level
        CRITICAL (int): Critical log level

    Examples:
        >>> LogLevel.DEBUG
        10
        >>> LogLevel.INFO
        20
    """

<<<<<<< HEAD
class LogLevel(int, Enum):
    """
    Enum for log levels used by the Logger class.

    Attributes:
        DEBUG: Detailed information, typically of interest only when diagnosing problems.
        INFO: Confirmation that things are working as expected.
        WARNING: An indication that something unexpected happened.
        ERROR: A more serious problem, the software has not been able to perform some function.
        CRITICAL: A serious error, indicating that the program itself may be unable to continue running.
    """

=======
>>>>>>> 38d216b3
    DEBUG = logging.DEBUG
    INFO = logging.INFO
    WARNING = logging.WARNING
    ERROR = logging.ERROR
    CRITICAL = logging.CRITICAL


class Logger(logging.Logger):
    """
<<<<<<< HEAD
    Custom Logger class that logs attributes from class instances to a CSV file.

    This class extends Python's built-in `logging.Logger` and provides additional
    functionality to track and log variable values to a CSV file using an internal buffer.
    It supports different logging levels for file and stream handlers.
=======
    Represents a custom singleton logger class that extends the built-in Python logger. The logger provides additional
    functionality for tracking and logging variables to a CSV file. It supports different log levels and log formatting
    options.

    Args:
        log_path (str): The path to save log files.
        log_format (str): The log message format.
        file_level (LogLevel): The log level for file output.
        stream_level (LogLevel): The log level for console output.
        file_max_bytes (int): The maximum size of the log file in bytes before rotation.
        file_backup_count (int): The number of backup log files to keep.
        file_name (Union[str, None]): The base name for the log file.
        buffer_size (int): The maximum number of log entries to buffer before writing to the CSV file.

    Properties:
        - **file_path**: The path to the log file.
        - **buffer_size**: The maximum number of log entries to buffer.
        - **file_level**: The log level for file output.
        - **stream_level**: The log level for console output.
        - **file_max_bytes**: The maximum size of the log file in bytes before rotation.
        - **file_backup_count**: The number of backup log files to keep.

    Methods:
        - **track_variable**: Track a variable for logging.
        - **untrack_variable**: Stop tracking a variable.
        - **flush_buffer**: Write the buffered log entries to the CSV file.
        - **reset**: Reset the logger state.
        - **close**: Close the logger and flush any remaining log entries.
        - **debug**: Log a debug message.
        - **info**: Log an info message.
        - **warning**: Log a warning message.
        - **error**: Log an error message.
        - **critical**: Log a critical message.
        - **log**: Log a message at a specific log level.

    Examples:
        >>> logger = Logger()
        >>> logger.info("This is an info message")
        [2022-01-01 12:00:00] INFO: This is an info message
        >>> logger.debug("This is a debug message")
        [2022-01-01 12:00:00] DEBUG: This is a debug message

        >>> logger.track_variable(lambda: 42, "answer")
        >>> logger.update()
        >>> logger.flush_buffer()

>>>>>>> 38d216b3
    """

    _instance = None

<<<<<<< HEAD
    def __new__(cls, *args: Any, **kwargs: Any) -> "Logger":
        """
        Ensure that only one instance of Logger is created (singleton pattern).

        Returns:
            Logger: The singleton Logger instance.
        """
=======
    def __new__(cls, *args, **kwargs):
>>>>>>> 38d216b3
        if cls._instance is None:
            cls._instance = super().__new__(cls)
        else:
            print(f"Reusing existing Logger instance: {id(cls._instance)}")
        return cls._instance

    def __init__(
        self,
        log_path: str = "./",
        log_format: str = "[%(asctime)s] %(levelname)s: %(message)s",
        file_level: LogLevel = LogLevel.DEBUG,
        stream_level: LogLevel = LogLevel.INFO,
        file_max_bytes: int = 0,
        file_backup_count: int = 5,
        file_name: Union[str, None] = None,
        buffer_size: int = 1000,
    ) -> None:
        """
<<<<<<< HEAD
        Initialize the Logger instance.

        Sets up logging paths, format, handler levels, and internal buffers for tracking variables.

        Args:
            log_path (str): Directory path where log files will be stored.
            log_format (str): Format string for log messages.
            file_level (LogLevel): Logging level for file handler.
            stream_level (LogLevel): Logging level for stream (console) handler.
            file_max_bytes (int): Maximum size (in bytes) for log file rotation.
            file_backup_count (int): Number of backup log files to keep.
            file_name (Union[str, None]): Optional user-specified file name prefix.
            buffer_size (int): Maximum number of log records to buffer before writing to CSV.
=======
        Initialize the custom logger with the specified configuration.

        Args:
            log_path: The path to save log files.
            log_format: The log message format.
            file_level: The log level for file output.
            stream_level: The log level for console output.
            file_max_bytes: The maximum size of the log file in bytes before rotation.
            file_backup_count: The number of backup log files to keep.
            file_name: The base name for the log file.
            buffer_size: The maximum number of log entries to buffer before writing to the CSV file.
>>>>>>> 38d216b3
        """
        if not hasattr(self, "_initialized"):
            super().__init__(__name__)
            self._log_path = log_path
            self._log_format = log_format
            self._file_level = file_level
            self._stream_level = stream_level
            self._file_max_bytes = file_max_bytes
            self._file_backup_count = file_backup_count
            self._user_file_name = file_name

            self._file_path: str = ""
            self._csv_path: str = ""
            self._file: Optional[Any] = None
            self._writer = None
            self._is_logging = False
            self._header_written = False

            self._tracked_vars: dict[int, Callable[[], Any]] = {}
            self._var_names: dict[int, str] = {}
            self._buffer: deque[list[str]] = deque(maxlen=buffer_size)
            self._buffer_size: int = buffer_size

            self._setup_logging()
            self._initialized: bool = True
        else:
            self.set_file_name(file_name)
            self.set_file_level(file_level)
            self.set_stream_level(stream_level)
            self.set_format(log_format)
            self._file_max_bytes = file_max_bytes
            self._file_backup_count = file_backup_count
            self.set_buffer_size(buffer_size)

            self._log_path = log_path

    def _setup_logging(self) -> None:
<<<<<<< HEAD
        """
        Set up the stream logging handler.

        Configures the logger level, formatter, and attaches a stream handler for console output.
        """
        self.setLevel(level=self._file_level)
        self._std_formatter = logging.Formatter(self._log_format)
=======
        if not hasattr(self, "_stream_handler"):  # Prevent duplicate handlers
            self.setLevel(level=self._file_level.value)
            self._std_formatter = logging.Formatter(self._log_format)
>>>>>>> 38d216b3

            self._stream_handler = logging.StreamHandler()
            self._stream_handler.setLevel(level=self._stream_level.value)
            self._stream_handler.setFormatter(fmt=self._std_formatter)
            self.addHandler(hdlr=self._stream_handler)

    def _setup_file_handler(self) -> None:
<<<<<<< HEAD
        """
        Set up the file logging handler.

        Creates a rotating file handler using the current file path, maximum file size,
        and backup count. The handler is configured with the standard formatter.
        """
        if not self._file_path:
            self._generate_file_paths()

        self._file_handler = RotatingFileHandler(
            filename=self._file_path if self._file_path else "",
            mode="w",
            maxBytes=self._file_max_bytes,
            backupCount=self._file_backup_count,
        )
        self._file_handler.setLevel(level=self._file_level)
        self._file_handler.setFormatter(fmt=self._std_formatter)
        self.addHandler(hdlr=self._file_handler)

    def _ensure_file_handler(self) -> None:
        """
        Ensure that the file handler is set up.

        If the file handler does not exist, it sets it up by calling `_setup_file_handler`.
        """
=======
        if not hasattr(self, "_file_handler"):  # Ensure file handler is added only once
            self._generate_file_paths()

            self._file_handler = RotatingFileHandler(
                filename=self._file_path,
                mode="w",
                maxBytes=self._file_max_bytes,
                backupCount=self._file_backup_count,
                encoding="utf-8",
            )
            self._file_handler.setLevel(level=self._file_level.value)
            self._file_handler.setFormatter(fmt=self._std_formatter)
            self.addHandler(hdlr=self._file_handler)

    def _ensure_file_handler(self):
>>>>>>> 38d216b3
        if not hasattr(self, "_file_handler"):
            self._setup_file_handler()

    def track_variable(self, var_func: Callable[[], Any], name: str) -> None:
        """
<<<<<<< HEAD
        Track a variable by storing a callable that returns its value.

        The variable can later be logged to a CSV file.

        Args:
            var_func (Callable[[], Any]): A zero-argument callable returning the current variable value.
            name (str): The name of the variable to be used as a header in the CSV.
        """
=======
        Record the value of a variable and log it to a CSV file.

        Args:
            var_func: A function that returns the value of the variable.
            name: The name of the variable.

        Examples:
            >>> class MyClass:
            ...     def __init__(self):
            ...         self.value = 42
            >>> obj = MyClass()
            >>> LOGGER.track_variable(lambda: obj.value, "answer")
            >>> LOGGER.update()
            >>> LOGGER.flush_buffer()
        """

>>>>>>> 38d216b3
        var_id = id(var_func)
        self._tracked_vars[var_id] = var_func
        self._var_names[var_id] = name

    def untrack_variable(self, var_func: Callable[[], Any]) -> None:
        """
<<<<<<< HEAD
        Stop tracking a variable.

        Removes the variable from the tracked variables dictionary.

        Args:
            var_func (Callable[[], Any]): The variable callable to stop tracking.
=======
        Stop tracking a variable and remove it from the logger buffer.

        Args:
            var_func: The function used to track the variable.

        Examples:
            >>> class MyClass:
            ...     def __init__(self):
            ...         self.value = 42
            >>> obj = MyClass()
            >>> LOGGER.track_variable(lambda: obj.value, "answer")
            >>> LOGGER.update()
            >>> LOGGER.flush_buffer()
            >>> LOGGER.untrack_variable(lambda: obj.value)
>>>>>>> 38d216b3
        """
        var_id = id(var_func)
        self._tracked_vars.pop(var_id, None)
        self._var_names.pop(var_id, None)

    def __repr__(self) -> str:
        """
        Return a string representation of the Logger instance.

        Returns:
            str: A string representation including the current file path.
        """
        return f"Logger(file_path={self._file_path})"

<<<<<<< HEAD
    def set_log_path(self, log_path: str) -> None:
        """
        Set a new log directory path and regenerate file paths.

        Args:
            log_path (str): The new directory path where log files should be stored.
        """
        self._log_path = log_path
        self._generate_file_paths()

    def set_file_name(self, file_name: Union[str, None]) -> None:
        """
        Set a new file name prefix and regenerate file paths.

        Args:
            file_name (Union[str, None]): The new file name prefix. If None, a default is generated.
        """
=======
    def set_file_name(self, file_name: Union[str, None]) -> None:
        """
        Set the base name for the log file.

        Args:
            file_name: The base name for the log file.

        Examples:
            >>> LOGGER.set_file_name("my_log_file")
            >>> LOGGER.file_path
            "./my_log_file.log"
        """
        # if filename has an extension, remove it
        if file_name is not None and "." in file_name:
            file_name = file_name.split(".")[0]

>>>>>>> 38d216b3
        self._user_file_name = file_name
        self._file_path = ""
        self._csv_path = ""

    def set_file_level(self, level: LogLevel) -> None:
        """
<<<<<<< HEAD
        Set the logging level for the file handler.

        Args:
            level (LogLevel): The new logging level for file output.
=======
        Set the log level for file output.

        Args:
            level: The log level for file output.

        Examples:
            >>> LOGGER.set_file_level(LogLevel.INFO)
            >>> LOGGER.file_level
            LogLevel.INFO
            >>> LOGGER.debug("This is a debug message and will not be logged")
>>>>>>> 38d216b3
        """
        self._file_level = level
        if hasattr(self, "_file_handler"):
            self._file_handler.setLevel(level=level.value)

    def set_stream_level(self, level: LogLevel) -> None:
        """
<<<<<<< HEAD
        Set the logging level for the stream (console) handler.

        Args:
            level (LogLevel): The new logging level for stream output.
=======
        Set the log level for console output.

        Args:
            level: The log level for console output.

        Examples:
            >>> LOGGER.set_stream_level(LogLevel.INFO)
            >>> LOGGER.stream_level
            LogLevel.INFO
            >>> LOGGER.debug("This is a debug message and will not be streamed")
>>>>>>> 38d216b3
        """
        self._stream_level = level
        self._stream_handler.setLevel(level=level.value)

    def set_format(self, log_format: str) -> None:
        """
<<<<<<< HEAD
        Set a new log format and update existing handlers.

        Args:
            log_format (str): The new format string for log messages.
=======
        Set the log message format. The format string uses the same syntax as the built-in Python logging module.

        Args:
            log_format: The log message format.

        Examples:
            >>> LOGGER.set_format("[%(asctime)s] %(levelname)s: %(message)s")
            >>> LOGGER.info("This is an info message")
            [2022-01-01 12:00:00] INFO: This is an info message
>>>>>>> 38d216b3
        """
        self._log_format = log_format
        self._std_formatter = logging.Formatter(log_format)
        if hasattr(self, "_file_handler"):
            self._file_handler.setFormatter(fmt=self._std_formatter)
        self._stream_handler.setFormatter(fmt=self._std_formatter)

    def set_buffer_size(self, buffer_size: int) -> None:
        """
<<<<<<< HEAD
        Set a new buffer size for the CSV log buffer.

        Args:
            buffer_size (int): The maximum number of log records to buffer before writing to the CSV file.
=======
        Set the maximum number of log entries to buffer before writing to the CSV file.

        Args:
            buffer_size: The maximum number of log entries to buffer.
>>>>>>> 38d216b3
        """
        self._buffer_size = buffer_size
        self._buffer = deque(self._buffer, maxlen=buffer_size)

    def update(self) -> None:
        """
<<<<<<< HEAD
        Update the logger by collecting the current values of tracked variables.

        The values are appended as a row to the internal buffer. If the buffer is full,
        it is flushed to the CSV log file.
=======
        Update the logger by logging the current values of tracked variables to the buffer.

        Examples:
            >>> class MyClass:
            ...     def __init__(self):
            ...         self.value = 42
            >>> obj = MyClass()
            >>> LOGGER.track_variable(lambda: obj.value, "answer")
            >>> LOGGER.update()
>>>>>>> 38d216b3
        """
        if not self._tracked_vars:
            return

        data = []
        for _var_id, get_value in self._tracked_vars.items():
            value = get_value()
            data.append(str(value))

        self._buffer.append(data)

        if len(self._buffer) >= self._buffer_size:
            self.flush_buffer()

    def flush_buffer(self) -> None:
        """
<<<<<<< HEAD
        Flush the buffered log data to the CSV file.

        Ensures that the file handler is available, writes the header if not yet written,
        writes all buffered rows to the CSV, clears the buffer, and flushes the file.
=======
        Write the buffered log entries to the CSV file.
>>>>>>> 38d216b3
        """
        if not self._buffer:
            return

        self._ensure_file_handler()

        if self._file is None:
            self._file = open(self._csv_path, "w", newline="")
            self._writer = csv.writer(self._file)

        if not self._header_written:
            self._write_header()

        self._writer.writerows(self._buffer)
        self._buffer.clear()
        self._file.flush()

    def _write_header(self) -> None:
        """
        Write the CSV header based on tracked variable names.

<<<<<<< HEAD
        This header is written only once per log file.
        """
        header = list(self._var_names.values())
        self._writer.writerow(header)
=======
        self._writer.writerow(header)  # type: ignore[assignment]
>>>>>>> 38d216b3
        self._header_written = True

    def _generate_file_paths(self) -> None:
        """
        Generate file paths for the log and CSV files based on the current settings.

        Creates the log directory if it does not exist, and uses the current timestamp
        (and optionally a user-specified name) to generate unique file names.
        """
        now = datetime.now()
        timestamp = now.strftime("%Y%m%d_%H%M%S")
        script_name = os.path.basename(__file__).split(".")[0]

        base_name = self._user_file_name if self._user_file_name else f"{script_name}_{timestamp}"

        file_path = os.path.join(self._log_path, base_name)
        self._file_path = file_path + ".log"
        self._csv_path = file_path + ".csv"

    def __enter__(self) -> "Logger":
        """
        Enter the runtime context related to this Logger instance.

        Returns:
            Logger: The current Logger instance.
        """
        return self

<<<<<<< HEAD
    def __exit__(self, exc_type: Any, exc_val: Any, exc_tb: Any) -> None:
        """
        Exit the runtime context and close the Logger.

        Args:
            exc_type (Any): The exception type if an exception occurred.
            exc_val (Any): The exception value if an exception occurred.
            exc_tb (Any): The traceback if an exception occurred.
        """
=======
    def __exit__(self, exc_type, exc_val, exc_tb) -> None:
>>>>>>> 38d216b3
        self.close()

    def reset(self) -> None:
        """
<<<<<<< HEAD
        Reset the Logger.

        Closes the current file, reinitializes the logging handlers, clears tracked variables,
        and resets header status.
        """
        self.close()
        self._setup_logging()

=======
        Reset the logger state.
        """
        self._buffer.clear()
>>>>>>> 38d216b3
        self._tracked_vars.clear()
        self._var_names.clear()
        self._header_written = False
        if hasattr(self, "_file_handler"):
            self._file_handler.close()
            del self._file_handler

    def close(self) -> None:
        """
<<<<<<< HEAD
        Flush any buffered log data and close the CSV file.

        This method should be called before the program exits to ensure all data is written.
        """
        self.flush_buffer()
=======
        Close the logger and flush any remaining log entries.
>>>>>>> 38d216b3

        Examples:
            >>> LOGGER.close()
            >>> LOGGER.info("This message will not be logged")
        """
        self.flush_buffer()
        if self._file:
            self._file.close()
            self._file = None
            self._writer = None

<<<<<<< HEAD
    def debug(self, msg: object, *args: object, **kwargs: Any) -> None:
        """
        Log a debug message.

        Ensures that the file handler is set up before logging.

        Args:
            msg (object): The message to log.
            *args (object): Additional arguments.
            **kwargs (Any): Additional keyword arguments.
        """
        self._ensure_file_handler()
        super().debug(msg, *args, **kwargs)

    def info(self, msg: object, *args: object, **kwargs: Any) -> None:
        """
        Log an info message.

        Ensures that the file handler is set up before logging.

        Args:
            msg (object): The message to log.
            *args (object): Additional arguments.
            **kwargs (Any): Additional keyword arguments.
        """
        self._ensure_file_handler()
        super().info(msg, *args, **kwargs)

    def warning(self, msg: object, *args: object, **kwargs: Any) -> None:
        """
        Log a warning message.

        Ensures that the file handler is set up before logging.

        Args:
            msg (object): The message to log.
            *args (object): Additional arguments.
            **kwargs (Any): Additional keyword arguments.
        """
        self._ensure_file_handler()
        super().warning(msg, *args, **kwargs)

    def error(self, msg: object, *args: object, **kwargs: Any) -> None:
        """
        Log an error message.

        Ensures that the file handler is set up before logging.

        Args:
            msg (object): The message to log.
            *args (object): Additional arguments.
            **kwargs (Any): Additional keyword arguments.
        """
        self._ensure_file_handler()
        super().error(msg, *args, **kwargs)

    def critical(self, msg: object, *args: object, **kwargs: Any) -> None:
        """
        Log a critical message.

        Ensures that the file handler is set up before logging.

        Args:
            msg (object): The message to log.
            *args (object): Additional arguments.
            **kwargs (Any): Additional keyword arguments.
        """
        self._ensure_file_handler()
        super().critical(msg, *args, **kwargs)

    def log(self, level: int, msg: object, *args: object, **kwargs: Any) -> None:
        """
        Log a message with a specific log level.

        Ensures that the file handler is set up before logging.

        Args:
            level (int): The log level.
            msg (object): The message to log.
            *args (object): Additional arguments.
            **kwargs (Any): Additional keyword arguments.
        """
=======
    def debug(self, msg, *args, **kwargs):
        self._ensure_file_handler()
        super().debug(msg, *args, **kwargs)

    def info(self, msg, *args, **kwargs):
        self._ensure_file_handler()
        super().info(msg, *args, **kwargs)

    def warning(self, msg, *args, **kwargs):
        self._ensure_file_handler()
        super().warning(msg, *args, **kwargs)

    def error(self, msg, *args, **kwargs):
        self._ensure_file_handler()
        super().error(msg, *args, **kwargs)

    def critical(self, msg, *args, **kwargs):
        self._ensure_file_handler()
        super().critical(msg, *args, **kwargs)

    def log(self, level, msg, *args, **kwargs):
>>>>>>> 38d216b3
        self._ensure_file_handler()
        super().log(level, msg, *args, **kwargs)

    @property
<<<<<<< HEAD
    def file_path(self) -> Optional[str]:
        """
        Get the current file path for the log file.

        Returns:
            Optional[str]: The file path as a string, or None if not set.
        """
        return self._file_path

    @property
    def csv_path(self) -> Optional[str]:
        """
        Get the current file path for the CSV file.

        Returns:
            Optional[str]: The CSV file path as a string, or None if not set.
        """
        return self._csv_path

    @property
    def log_path(self) -> str:
        """
        Get the log directory path.

        Returns:
            str: The directory path where log files are stored.
        """
        return self._log_path

    @property
    def buffer_size(self) -> int:
        """
        Get the current buffer size.

        Returns:
            int: The maximum number of log records held in the buffer.
=======
    def file_path(self) -> str:
        """
        Get the path to the log file.
        """
        if self._file_path == "":
            self._generate_file_paths()
        return self._file_path

    @property
    def buffer_size(self) -> int:
        """
        Get the maximum number of log entries to buffer before writing to the CSV file.
>>>>>>> 38d216b3
        """
        return self._buffer_size

    @property
    def file_level(self) -> LogLevel:
        """
<<<<<<< HEAD
        Get the current file logging level.

        Returns:
            LogLevel: The logging level for the file handler.
=======
        Get the log level for file output (.log).
>>>>>>> 38d216b3
        """
        return self._file_level

    @property
    def stream_level(self) -> LogLevel:
        """
<<<<<<< HEAD
        Get the current stream (console) logging level.

        Returns:
            LogLevel: The logging level for the stream handler.
=======
        Get the log level for console output.
>>>>>>> 38d216b3
        """
        return self._stream_level

    @property
    def file_max_bytes(self) -> int:
        """
<<<<<<< HEAD
        Get the maximum number of bytes for the log file before rotation.

        Returns:
            int: The maximum file size in bytes.
=======
        Get the maximum size of the log file in bytes before rotation.
>>>>>>> 38d216b3
        """
        return self._file_max_bytes

    @property
    def file_backup_count(self) -> int:
        """
        Get the number of backup log files to keep.
<<<<<<< HEAD

        Returns:
            int: The backup count.
=======
>>>>>>> 38d216b3
        """
        return self._file_backup_count


<<<<<<< HEAD
# Initialize a global logger instance to be used throughout the library.
SCRIPT_DIR = os.path.dirname(__file__)
=======
# Initialize a global logger instance to be used throughout the library
>>>>>>> 38d216b3
LOGGER = Logger()
LOG_LEVEL = dict(enumerate(LogLevel.__members__.values()))

if __name__ == "__main__":
    LOGGER.info("This is an info message")

    LOGGER.set_stream_level(LogLevel.CRITICAL)

    LOGGER.info("This is an info message and won't be displayed")
    LOGGER.critical("This is a critical message and will be displayed")<|MERGE_RESOLUTION|>--- conflicted
+++ resolved
@@ -53,7 +53,6 @@
         20
     """
 
-<<<<<<< HEAD
 class LogLevel(int, Enum):
     """
     Enum for log levels used by the Logger class.
@@ -65,9 +64,6 @@
         ERROR: A more serious problem, the software has not been able to perform some function.
         CRITICAL: A serious error, indicating that the program itself may be unable to continue running.
     """
-
-=======
->>>>>>> 38d216b3
     DEBUG = logging.DEBUG
     INFO = logging.INFO
     WARNING = logging.WARNING
@@ -77,13 +73,6 @@
 
 class Logger(logging.Logger):
     """
-<<<<<<< HEAD
-    Custom Logger class that logs attributes from class instances to a CSV file.
-
-    This class extends Python's built-in `logging.Logger` and provides additional
-    functionality to track and log variable values to a CSV file using an internal buffer.
-    It supports different logging levels for file and stream handlers.
-=======
     Represents a custom singleton logger class that extends the built-in Python logger. The logger provides additional
     functionality for tracking and logging variables to a CSV file. It supports different log levels and log formatting
     options.
@@ -129,13 +118,10 @@
         >>> logger.track_variable(lambda: 42, "answer")
         >>> logger.update()
         >>> logger.flush_buffer()
-
->>>>>>> 38d216b3
     """
 
     _instance = None
 
-<<<<<<< HEAD
     def __new__(cls, *args: Any, **kwargs: Any) -> "Logger":
         """
         Ensure that only one instance of Logger is created (singleton pattern).
@@ -143,9 +129,6 @@
         Returns:
             Logger: The singleton Logger instance.
         """
-=======
-    def __new__(cls, *args, **kwargs):
->>>>>>> 38d216b3
         if cls._instance is None:
             cls._instance = super().__new__(cls)
         else:
@@ -164,7 +147,6 @@
         buffer_size: int = 1000,
     ) -> None:
         """
-<<<<<<< HEAD
         Initialize the Logger instance.
 
         Sets up logging paths, format, handler levels, and internal buffers for tracking variables.
@@ -178,19 +160,6 @@
             file_backup_count (int): Number of backup log files to keep.
             file_name (Union[str, None]): Optional user-specified file name prefix.
             buffer_size (int): Maximum number of log records to buffer before writing to CSV.
-=======
-        Initialize the custom logger with the specified configuration.
-
-        Args:
-            log_path: The path to save log files.
-            log_format: The log message format.
-            file_level: The log level for file output.
-            stream_level: The log level for console output.
-            file_max_bytes: The maximum size of the log file in bytes before rotation.
-            file_backup_count: The number of backup log files to keep.
-            file_name: The base name for the log file.
-            buffer_size: The maximum number of log entries to buffer before writing to the CSV file.
->>>>>>> 38d216b3
         """
         if not hasattr(self, "_initialized"):
             super().__init__(__name__)
@@ -228,53 +197,20 @@
             self._log_path = log_path
 
     def _setup_logging(self) -> None:
-<<<<<<< HEAD
         """
         Set up the stream logging handler.
 
         Configures the logger level, formatter, and attaches a stream handler for console output.
         """
-        self.setLevel(level=self._file_level)
-        self._std_formatter = logging.Formatter(self._log_format)
-=======
         if not hasattr(self, "_stream_handler"):  # Prevent duplicate handlers
             self.setLevel(level=self._file_level.value)
             self._std_formatter = logging.Formatter(self._log_format)
->>>>>>> 38d216b3
-
             self._stream_handler = logging.StreamHandler()
             self._stream_handler.setLevel(level=self._stream_level.value)
             self._stream_handler.setFormatter(fmt=self._std_formatter)
             self.addHandler(hdlr=self._stream_handler)
 
     def _setup_file_handler(self) -> None:
-<<<<<<< HEAD
-        """
-        Set up the file logging handler.
-
-        Creates a rotating file handler using the current file path, maximum file size,
-        and backup count. The handler is configured with the standard formatter.
-        """
-        if not self._file_path:
-            self._generate_file_paths()
-
-        self._file_handler = RotatingFileHandler(
-            filename=self._file_path if self._file_path else "",
-            mode="w",
-            maxBytes=self._file_max_bytes,
-            backupCount=self._file_backup_count,
-        )
-        self._file_handler.setLevel(level=self._file_level)
-        self._file_handler.setFormatter(fmt=self._std_formatter)
-        self.addHandler(hdlr=self._file_handler)
-
-    def _ensure_file_handler(self) -> None:
-        """
-        Ensure that the file handler is set up.
-
-        If the file handler does not exist, it sets it up by calling `_setup_file_handler`.
-        """
-=======
         if not hasattr(self, "_file_handler"):  # Ensure file handler is added only once
             self._generate_file_paths()
 
@@ -290,22 +226,11 @@
             self.addHandler(hdlr=self._file_handler)
 
     def _ensure_file_handler(self):
->>>>>>> 38d216b3
         if not hasattr(self, "_file_handler"):
             self._setup_file_handler()
 
     def track_variable(self, var_func: Callable[[], Any], name: str) -> None:
         """
-<<<<<<< HEAD
-        Track a variable by storing a callable that returns its value.
-
-        The variable can later be logged to a CSV file.
-
-        Args:
-            var_func (Callable[[], Any]): A zero-argument callable returning the current variable value.
-            name (str): The name of the variable to be used as a header in the CSV.
-        """
-=======
         Record the value of a variable and log it to a CSV file.
 
         Args:
@@ -321,22 +246,12 @@
             >>> LOGGER.update()
             >>> LOGGER.flush_buffer()
         """
-
->>>>>>> 38d216b3
         var_id = id(var_func)
         self._tracked_vars[var_id] = var_func
         self._var_names[var_id] = name
 
     def untrack_variable(self, var_func: Callable[[], Any]) -> None:
         """
-<<<<<<< HEAD
-        Stop tracking a variable.
-
-        Removes the variable from the tracked variables dictionary.
-
-        Args:
-            var_func (Callable[[], Any]): The variable callable to stop tracking.
-=======
         Stop tracking a variable and remove it from the logger buffer.
 
         Args:
@@ -351,7 +266,6 @@
             >>> LOGGER.update()
             >>> LOGGER.flush_buffer()
             >>> LOGGER.untrack_variable(lambda: obj.value)
->>>>>>> 38d216b3
         """
         var_id = id(var_func)
         self._tracked_vars.pop(var_id, None)
@@ -366,25 +280,6 @@
         """
         return f"Logger(file_path={self._file_path})"
 
-<<<<<<< HEAD
-    def set_log_path(self, log_path: str) -> None:
-        """
-        Set a new log directory path and regenerate file paths.
-
-        Args:
-            log_path (str): The new directory path where log files should be stored.
-        """
-        self._log_path = log_path
-        self._generate_file_paths()
-
-    def set_file_name(self, file_name: Union[str, None]) -> None:
-        """
-        Set a new file name prefix and regenerate file paths.
-
-        Args:
-            file_name (Union[str, None]): The new file name prefix. If None, a default is generated.
-        """
-=======
     def set_file_name(self, file_name: Union[str, None]) -> None:
         """
         Set the base name for the log file.
@@ -401,19 +296,12 @@
         if file_name is not None and "." in file_name:
             file_name = file_name.split(".")[0]
 
->>>>>>> 38d216b3
         self._user_file_name = file_name
         self._file_path = ""
         self._csv_path = ""
 
     def set_file_level(self, level: LogLevel) -> None:
         """
-<<<<<<< HEAD
-        Set the logging level for the file handler.
-
-        Args:
-            level (LogLevel): The new logging level for file output.
-=======
         Set the log level for file output.
 
         Args:
@@ -424,7 +312,6 @@
             >>> LOGGER.file_level
             LogLevel.INFO
             >>> LOGGER.debug("This is a debug message and will not be logged")
->>>>>>> 38d216b3
         """
         self._file_level = level
         if hasattr(self, "_file_handler"):
@@ -432,12 +319,6 @@
 
     def set_stream_level(self, level: LogLevel) -> None:
         """
-<<<<<<< HEAD
-        Set the logging level for the stream (console) handler.
-
-        Args:
-            level (LogLevel): The new logging level for stream output.
-=======
         Set the log level for console output.
 
         Args:
@@ -448,19 +329,12 @@
             >>> LOGGER.stream_level
             LogLevel.INFO
             >>> LOGGER.debug("This is a debug message and will not be streamed")
->>>>>>> 38d216b3
         """
         self._stream_level = level
         self._stream_handler.setLevel(level=level.value)
 
     def set_format(self, log_format: str) -> None:
         """
-<<<<<<< HEAD
-        Set a new log format and update existing handlers.
-
-        Args:
-            log_format (str): The new format string for log messages.
-=======
         Set the log message format. The format string uses the same syntax as the built-in Python logging module.
 
         Args:
@@ -470,7 +344,6 @@
             >>> LOGGER.set_format("[%(asctime)s] %(levelname)s: %(message)s")
             >>> LOGGER.info("This is an info message")
             [2022-01-01 12:00:00] INFO: This is an info message
->>>>>>> 38d216b3
         """
         self._log_format = log_format
         self._std_formatter = logging.Formatter(log_format)
@@ -480,29 +353,16 @@
 
     def set_buffer_size(self, buffer_size: int) -> None:
         """
-<<<<<<< HEAD
-        Set a new buffer size for the CSV log buffer.
-
-        Args:
-            buffer_size (int): The maximum number of log records to buffer before writing to the CSV file.
-=======
         Set the maximum number of log entries to buffer before writing to the CSV file.
 
         Args:
             buffer_size: The maximum number of log entries to buffer.
->>>>>>> 38d216b3
         """
         self._buffer_size = buffer_size
         self._buffer = deque(self._buffer, maxlen=buffer_size)
 
     def update(self) -> None:
         """
-<<<<<<< HEAD
-        Update the logger by collecting the current values of tracked variables.
-
-        The values are appended as a row to the internal buffer. If the buffer is full,
-        it is flushed to the CSV log file.
-=======
         Update the logger by logging the current values of tracked variables to the buffer.
 
         Examples:
@@ -512,7 +372,6 @@
             >>> obj = MyClass()
             >>> LOGGER.track_variable(lambda: obj.value, "answer")
             >>> LOGGER.update()
->>>>>>> 38d216b3
         """
         if not self._tracked_vars:
             return
@@ -529,14 +388,10 @@
 
     def flush_buffer(self) -> None:
         """
-<<<<<<< HEAD
         Flush the buffered log data to the CSV file.
 
         Ensures that the file handler is available, writes the header if not yet written,
         writes all buffered rows to the CSV, clears the buffer, and flushes the file.
-=======
-        Write the buffered log entries to the CSV file.
->>>>>>> 38d216b3
         """
         if not self._buffer:
             return
@@ -557,15 +412,10 @@
     def _write_header(self) -> None:
         """
         Write the CSV header based on tracked variable names.
-
-<<<<<<< HEAD
         This header is written only once per log file.
         """
         header = list(self._var_names.values())
         self._writer.writerow(header)
-=======
-        self._writer.writerow(header)  # type: ignore[assignment]
->>>>>>> 38d216b3
         self._header_written = True
 
     def _generate_file_paths(self) -> None:
@@ -594,7 +444,6 @@
         """
         return self
 
-<<<<<<< HEAD
     def __exit__(self, exc_type: Any, exc_val: Any, exc_tb: Any) -> None:
         """
         Exit the runtime context and close the Logger.
@@ -604,14 +453,10 @@
             exc_val (Any): The exception value if an exception occurred.
             exc_tb (Any): The traceback if an exception occurred.
         """
-=======
-    def __exit__(self, exc_type, exc_val, exc_tb) -> None:
->>>>>>> 38d216b3
         self.close()
 
     def reset(self) -> None:
         """
-<<<<<<< HEAD
         Reset the Logger.
 
         Closes the current file, reinitializes the logging handlers, clears tracked variables,
@@ -620,11 +465,6 @@
         self.close()
         self._setup_logging()
 
-=======
-        Reset the logger state.
-        """
-        self._buffer.clear()
->>>>>>> 38d216b3
         self._tracked_vars.clear()
         self._var_names.clear()
         self._header_written = False
@@ -634,15 +474,10 @@
 
     def close(self) -> None:
         """
-<<<<<<< HEAD
         Flush any buffered log data and close the CSV file.
 
         This method should be called before the program exits to ensure all data is written.
-        """
-        self.flush_buffer()
-=======
         Close the logger and flush any remaining log entries.
->>>>>>> 38d216b3
 
         Examples:
             >>> LOGGER.close()
@@ -654,7 +489,6 @@
             self._file = None
             self._writer = None
 
-<<<<<<< HEAD
     def debug(self, msg: object, *args: object, **kwargs: Any) -> None:
         """
         Log a debug message.
@@ -737,34 +571,10 @@
             *args (object): Additional arguments.
             **kwargs (Any): Additional keyword arguments.
         """
-=======
-    def debug(self, msg, *args, **kwargs):
-        self._ensure_file_handler()
-        super().debug(msg, *args, **kwargs)
-
-    def info(self, msg, *args, **kwargs):
-        self._ensure_file_handler()
-        super().info(msg, *args, **kwargs)
-
-    def warning(self, msg, *args, **kwargs):
-        self._ensure_file_handler()
-        super().warning(msg, *args, **kwargs)
-
-    def error(self, msg, *args, **kwargs):
-        self._ensure_file_handler()
-        super().error(msg, *args, **kwargs)
-
-    def critical(self, msg, *args, **kwargs):
-        self._ensure_file_handler()
-        super().critical(msg, *args, **kwargs)
-
-    def log(self, level, msg, *args, **kwargs):
->>>>>>> 38d216b3
         self._ensure_file_handler()
         super().log(level, msg, *args, **kwargs)
 
     @property
-<<<<<<< HEAD
     def file_path(self) -> Optional[str]:
         """
         Get the current file path for the log file.
@@ -801,62 +611,36 @@
 
         Returns:
             int: The maximum number of log records held in the buffer.
-=======
-    def file_path(self) -> str:
-        """
-        Get the path to the log file.
-        """
-        if self._file_path == "":
-            self._generate_file_paths()
-        return self._file_path
-
-    @property
-    def buffer_size(self) -> int:
-        """
-        Get the maximum number of log entries to buffer before writing to the CSV file.
->>>>>>> 38d216b3
         """
         return self._buffer_size
 
     @property
     def file_level(self) -> LogLevel:
         """
-<<<<<<< HEAD
         Get the current file logging level.
 
         Returns:
             LogLevel: The logging level for the file handler.
-=======
-        Get the log level for file output (.log).
->>>>>>> 38d216b3
         """
         return self._file_level
 
     @property
     def stream_level(self) -> LogLevel:
         """
-<<<<<<< HEAD
         Get the current stream (console) logging level.
 
         Returns:
             LogLevel: The logging level for the stream handler.
-=======
-        Get the log level for console output.
->>>>>>> 38d216b3
         """
         return self._stream_level
 
     @property
     def file_max_bytes(self) -> int:
         """
-<<<<<<< HEAD
         Get the maximum number of bytes for the log file before rotation.
 
         Returns:
             int: The maximum file size in bytes.
-=======
-        Get the maximum size of the log file in bytes before rotation.
->>>>>>> 38d216b3
         """
         return self._file_max_bytes
 
@@ -864,22 +648,14 @@
     def file_backup_count(self) -> int:
         """
         Get the number of backup log files to keep.
-<<<<<<< HEAD
-
+    
         Returns:
             int: The backup count.
-=======
->>>>>>> 38d216b3
         """
         return self._file_backup_count
 
 
-<<<<<<< HEAD
-# Initialize a global logger instance to be used throughout the library.
-SCRIPT_DIR = os.path.dirname(__file__)
-=======
 # Initialize a global logger instance to be used throughout the library
->>>>>>> 38d216b3
 LOGGER = Logger()
 LOG_LEVEL = dict(enumerate(LogLevel.__members__.values()))
 
