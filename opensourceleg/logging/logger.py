"""
Logging module for opensourceleg library.

Module Overview:

This module defines a custom logger class, `Logger`, designed to log attributes
from class instances to a CSV file. It extends the `logging.Logger` class.

Key Classes:

- `LogLevel`: Enum class that defines the log levels supported by the `Logger` class.
- `Logger`: Logs attributes of class instances to a CSV file. It supports
  setting different logging levels for file and stream handlers.
- `LOGGER`: Global instance of the `Logger` class that can be used throughout.

Usage Guide:

1. Create an instance of the `Logger` class.
2. Optionally, set the logging levels for file and stream handlers using
   `set_file_level` and `set_stream_level` methods.
3. Add class instances and attributes to log using the `track_variable` method.
4. Start logging data using the `update` method.
5. PLEASE call the `close` method before exiting the program to ensure all data is written to the log file.
"""

import contextlib
import csv
import logging
import os
import threading
from builtins import open  # noqa: UP029
from collections import deque
from datetime import datetime
from enum import Enum
from logging.handlers import RotatingFileHandler
from typing import Any, Callable, Optional, Union

__all__ = ["LOGGER", "LogLevel", "Logger"]


class LogLevel(Enum):
    """
    Enum for log levels used by the Logger class.

    Attributes:
        DEBUG: Detailed information, typically of interest only when diagnosing problems.
        INFO: Confirmation that things are working as expected.
        WARNING: An indication that something unexpected happened.
        ERROR: A more serious problem, the software has not been able to perform some function.
        CRITICAL: A serious error, indicating that the program itself may be unable to continue running.
    """

    DEBUG = logging.DEBUG
    INFO = logging.INFO
    WARNING = logging.WARNING
    ERROR = logging.ERROR
    CRITICAL = logging.CRITICAL


class Logger(logging.Logger):
    """
    Represents a custom singleton logger class that extends the built-in Python logger. The logger provides additional
    functionality for tracking and logging variables to a CSV file. It supports different log levels and log formatting
    options.

    Args:
        log_path (str): The path to save log files.
        log_format (str): The log message format.
        file_level (LogLevel): The log level for file output.
        stream_level (LogLevel): The log level for console output.
        file_max_bytes (int): The maximum size of the log file in bytes before rotation.
        file_backup_count (int): The number of backup log files to keep.
        file_name (Union[str, None]): The base name for the log file.
        buffer_size (int): The maximum number of log entries to buffer before writing to the CSV file.
        enable_csv_logging (bool): Whether to enable CSV logging.

    Properties:
        - **file_path**: The path to the log file.
        - **buffer_size**: The maximum number of log entries to buffer.
        - **file_level**: The log level for file output.
        - **stream_level**: The log level for console output.
        - **file_max_bytes**: The maximum size of the log file in bytes before rotation.
        - **file_backup_count**: The number of backup log files to keep.
        - **csv_logging_enabled**: Whether CSV logging is enabled.
        - **tracked_variable_count**: The number of currently tracked variables.

    Methods:
        - **track_variable**: Track a variable for logging.
        - **flush_buffer**: Write the buffered log entries to the CSV file.
        - **reset**: Reset the logger state.
        - **close**: Close the logger and flush any remaining log entries.
        - **debug**: Log a debug message.
        - **info**: Log an info message.
        - **warning**: Log a warning message.
        - **error**: Log an error message.
        - **critical**: Log a critical message.
        - **log**: Log a message at a specific log level.

    Author:
    - Senthur Ayyappan <senthura@umich.edu>
    - Kevin Best <tkbest@umich.edu>

    Examples:
        >>> logger = Logger()
        >>> logger.info("This is an info message")
        [2022-01-01 12:00:00] INFO: This is an info message
        >>> logger.debug("This is a debug message")
        [2022-01-01 12:00:00] DEBUG: This is a debug message

        >>> logger.track_variable(lambda: 42, "answer")
        >>> logger.update()
        >>> logger.flush_buffer()
    """

    _instance = None
    _lock = threading.RLock()  # Reentrant lock for thread safety

    def __new__(cls, *args: Any, **kwargs: Any) -> "Logger":
        """
        Ensure that only one instance of Logger is created (singleton pattern).

        Returns:
            Logger: The singleton Logger instance.
        """
        with cls._lock:
            if cls._instance is None:
                cls._instance = super().__new__(cls)
            else:
                logging.debug(f"Reusing existing Logger instance: {id(cls._instance)}")
        return cls._instance

    def __init__(
        self,
        log_path: str = "./",
        log_format: str = "[%(asctime)s] %(levelname)s: %(message)s",
        file_level: LogLevel = LogLevel.DEBUG,
        stream_level: LogLevel = LogLevel.INFO,
        file_max_bytes: int = 0,
        file_backup_count: int = 5,
        file_name: Union[str, None] = None,
        buffer_size: int = 1000,
        enable_csv_logging: bool = True,
    ) -> None:
        """
        Initialize the Logger instance.

        Sets up logging paths, format, handler levels, and internal buffers for tracking variables.

        Args:
            log_path (str): Directory path where log files will be stored.
            log_format (str): Format string for log messages.
            file_level (LogLevel): Logging level for file handler.
            stream_level (LogLevel): Logging level for stream (console) handler.
            file_max_bytes (int): Maximum size (in bytes) for log file rotation.
            file_backup_count (int): Number of backup log files to keep.
            file_name (Union[str, None]): Optional user-specified file name prefix.
            buffer_size (int): Maximum number of log records to buffer before writing to CSV.
            enable_csv_logging (bool): Whether to enable CSV logging.
        """
        with self._lock:
            if not hasattr(self, "_initialized"):
                super().__init__(__name__)
                self._log_path = log_path
                self._log_format = log_format
                self._file_level = file_level
                self._stream_level = stream_level
                self._file_max_bytes = file_max_bytes
                self._file_backup_count = file_backup_count
                self._user_file_name = file_name
                self._enable_csv_logging = enable_csv_logging

                self._file_path: str = ""
                self._csv_path: str = ""
                self._file: Optional[Any] = None
                self._writer = None
                self._is_logging = False
                self._header_written = False

                self._tracked_vars: dict[int, Callable[[], Any]] = {}
                self._var_names: dict[int, str] = {}
                self._buffer: deque = deque(maxlen=buffer_size)
                self._buffer_size: int = buffer_size
                self._error_count: dict[int, int] = {}  # Track errors per variable
                self._max_errors_before_untrack: int = 5  # Auto-untrack after this many errors

                try:
                    self._setup_logging()
                    self._initialized: bool = True
                except Exception as e:
                    print(f"Error initializing logger: {e}")
                    raise
            else:
                self.set_file_name(file_name)
                self.set_file_level(file_level)
                self.set_stream_level(stream_level)
                self.set_format(log_format)
                self._file_max_bytes = file_max_bytes
                self._file_backup_count = file_backup_count
                self.set_buffer_size(buffer_size)
                self._enable_csv_logging = enable_csv_logging
                self._log_path = log_path

    def _setup_logging(self) -> None:
        """
        Set up the stream logging handler.

        Configures the logger level, formatter, and attaches a stream handler for console output.
        """
        with self._lock:
            if not hasattr(self, "_stream_handler"):  # Prevent duplicate handlers
                self.setLevel(level=self._file_level.value)
                self._std_formatter = logging.Formatter(self._log_format)
                self._stream_handler = logging.StreamHandler()
                self._stream_handler.setLevel(level=self._stream_level.value)
                self._stream_handler.setFormatter(fmt=self._std_formatter)
                self.addHandler(hdlr=self._stream_handler)

    def set_stream_terminator(self, terminator: str) -> None:
        """
        Set the terminator for the stream handler.
        """
        with self._lock:
            self._stream_handler.terminator = terminator

    def _setup_file_handler(self) -> None:
        """
        Set up the file logging handler.
        """
        with self._lock:
            if not hasattr(self, "_file_handler"):  # Ensure file handler is added only once
                try:
                    self._generate_file_paths()

                    self._file_handler = RotatingFileHandler(
                        filename=self._file_path,
                        mode="w",
                        maxBytes=self._file_max_bytes,
                        backupCount=self._file_backup_count,
                        encoding="utf-8",
                    )
                    self._file_handler.setLevel(level=self._file_level.value)
                    self._file_handler.setFormatter(fmt=self._std_formatter)
                    self.addHandler(hdlr=self._file_handler)
                except Exception as e:
                    self.error(f"Failed to set up file handler: {e}")
                    # Fall back to console-only logging
                    self.warning("Falling back to console-only logging")

    def _ensure_file_handler(self) -> None:
        """
        Ensure that the file handler is set up.
        """
        with self._lock:
            if not hasattr(self, "_file_handler"):
                self._setup_file_handler()

    def track_function(
        self, var_func: Union[Callable[[], Any], list[Callable[[], Any]]], name: Union[str, list[str]]
    ) -> None:
        """
        Record the value of a variable (or multiple variables) and log it to a CSV file.

        Args:
            var_func: A function (or list of functions) that returns the value(s) of the variable(s).
            name: The name (or list of names) of the variable(s).

        Raises:
            ValueError: If the lengths of `var_func` and `name` lists do not match.
            TypeError: If `var_func` and `name` are not both single values or lists of equal length.

        Examples:
            # Single variable tracking
            >>> class MyClass:
            ...     def __init__(self):
            ...         self.value = 42
            >>> obj = MyClass()
            >>> LOGGER.track_function(lambda: obj.value, "value")
            >>> LOGGER.update()
            >>> LOGGER.flush_buffer()

            # Multiple variable tracking
            >>> class MyClass:
            ...     def __init__(self):
            ...         self.value1 = 42
            ...         self.value2 = 84
            >>> obj = MyClass()
            >>> LOGGER.track_function(
            ...     [lambda: obj.value1, lambda: obj.value2],
            ...     ["value1", "value2"]
            ... )
            >>> LOGGER.update()
            >>> LOGGER.flush_buffer()
            >>> LOGGER.update()
            >>> LOGGER.flush_buffer()
        """
        with self._lock:
            if isinstance(var_func, list) and isinstance(name, list):
                # Ensure the lengths of var_func and name match
                if len(var_func) != len(name):
                    raise ValueError("The number of variable functions and names must match.")
                for func, var_name in zip(var_func, name):
                    var_id = id(func)
                    self._tracked_vars[var_id] = func
                    self._var_names[var_id] = var_name
                    self._error_count[var_id] = 0  # Initialize error count
                    self.debug(f"Started tracking variable: {var_name}")
            elif callable(var_func) and isinstance(name, str):
                # Single variable tracking
                func = var_func  # Explicitly narrow the type for mypy
                var_id = id(func)
                self._tracked_vars[var_id] = func
                self._var_names[var_id] = name
                self._error_count[var_id] = 0  # Initialize error count
                self.debug(f"Started tracking variable: {name}")
            else:
                raise TypeError(
                    "Invalid input: var_func and name must both be either single values or lists of equal length."
                )

<<<<<<< HEAD
    def untrack_variable(self, var_func: Union[Callable[[], Any], list[Callable[[], Any]]]) -> None:
        """
        Stop tracking a variable (or multiple variables) and remove it from the logger buffer.

        Args:
            var_func: A function (or list of functions) used to track the variable(s).

        Examples:
            # Single variable untracking
            >>> class MyClass:
            ...     def __init__(self):
            ...         self.value = 42
            >>> obj = MyClass()
            >>> LOGGER.track_variable(lambda: obj.value, "value")
            >>> LOGGER.update()
            >>> LOGGER.flush_buffer()
            >>> LOGGER.untrack_variable(lambda: obj.value)

            # Multiple variable untracking
            >>> class MyClass:
            ...     def __init__(self):
            ...         self.value1 = 42
            ...         self.value2 = 84
            >>> obj = MyClass()
            >>> LOGGER.track_variable(
            ...     [lambda: obj.value1, lambda: obj.value2],
            ...     ["value1", "value2"]
            ... )
            >>> LOGGER.update()
            >>> LOGGER.flush_buffer()
            >>> LOGGER.untrack_variable([lambda: obj.value1, lambda: obj.value2])
        """
        with self._lock:
            if isinstance(var_func, list):
                # Handle multiple variables
                for func in var_func:
                    var_id = id(func)
                    if var_id in self._tracked_vars:
                        name = self._var_names.get(var_id, "unknown")
                        self._tracked_vars.pop(var_id, None)
                        self._var_names.pop(var_id, None)
                        self._error_count.pop(var_id, None)
                        self.debug(f"Stopped tracking variable: {name}")
                    else:
                        self.warning("Attempted to untrack a variable that wasn't being tracked")
            elif callable(var_func):
                # Handle a single variable
                var_id = id(var_func)
                if var_id in self._tracked_vars:
                    name = self._var_names.get(var_id, "unknown")
                    self._tracked_vars.pop(var_id, None)
                    self._var_names.pop(var_id, None)
                    self._error_count.pop(var_id, None)
                    self.debug(f"Stopped tracking variable: {name}")
                else:
                    self.warning("Attempted to untrack a variable that wasn't being tracked")
            else:
                raise TypeError("Invalid input: var_func must be either a single callable or a list of callables.")

=======
>>>>>>> 690f3ec2
    def get_tracked_variables(self) -> list[tuple[str, Any]]:
        """
        Get a list of currently tracked variables and their current values.

        Returns:
            List[Tuple[str, Any]]: A list of tuples containing variable names and their current values.
        """
        with self._lock:
            result = []
            for var_id, get_value in self._tracked_vars.items():
                name = self._var_names.get(var_id, "unknown")
                try:
                    value = get_value()
                    result.append((name, value))
                except Exception as e:
                    result.append((name, f"ERROR: {e}"))
            return result

    def __repr__(self) -> str:
        """
        Return a string representation of the Logger instance.

        Returns:
            str: A string representation including the current file path and tracked variable count.
        """
        return f"Logger(file_path={self._file_path}, tracked_vars={len(self._tracked_vars)})"

    def set_file_name(self, file_name: Union[str, None]) -> None:
        """
        Set the base name for the log file.

        Args:
            file_name: The base name for the log file.

        Examples:
            >>> LOGGER.set_file_name("my_log_file")
            >>> LOGGER.file_path
            "./my_log_file.log"
        """
        with self._lock:
            try:
                # Ensure log directory exists
                os.makedirs(self._log_path, exist_ok=True)

                # Handle None file_name case
                if file_name is None:
                    # Generate default name if none provided
                    now = datetime.now()
                    timestamp = now.strftime("%Y%m%d_%H%M%S")
                    script_name = os.path.basename(__file__).split(".")[0]
                    file_name = f"{script_name}_{timestamp}"
                elif "." in file_name:
                    # If filename has an extension, remove it
                    file_name = file_name.split(".")[0]

                self._user_file_name = file_name
                self._file_path = os.path.join(self._log_path, f"{file_name}.log")
                self._csv_path = os.path.join(self._log_path, f"{file_name}.csv")

                # If we already have a file handler, we need to recreate it
                if hasattr(self, "_file_handler"):
                    self.removeHandler(self._file_handler)
                    self._file_handler.close()
                    del self._file_handler
                    self._setup_file_handler()

                # Reset CSV file if it exists
                if self._file:
                    self.close()
            except Exception as e:
                self.error(f"Error setting file name: {e}")
                raise

    def set_file_level(self, level: LogLevel) -> None:
        """
        Set the log level for file output.

        Args:
            level: The log level for file output.

        Examples:
            >>> LOGGER.set_file_level(LogLevel.INFO)
            >>> LOGGER.file_level
            LogLevel.INFO
            >>> LOGGER.debug("This is a debug message and will not be logged")
        """
        with self._lock:
            self._file_level = level
            if hasattr(self, "_file_handler"):
                self._file_handler.setLevel(level=level.value)

    def set_stream_level(self, level: LogLevel) -> None:
        """
        Set the log level for console output.

        Args:
            level: The log level for console output.

        Examples:
            >>> LOGGER.set_stream_level(LogLevel.INFO)
            >>> LOGGER.stream_level
            LogLevel.INFO
            >>> LOGGER.debug("This is a debug message and will not be streamed")
        """
        with self._lock:
            self._stream_level = level
            self._stream_handler.setLevel(level=level.value)

    def set_format(self, log_format: str) -> None:
        """
        Set the log message format. The format string uses the same syntax as the built-in Python logging module.

        Args:
            log_format: The log message format.

        Examples:
            >>> LOGGER.set_format("[%(asctime)s] %(levelname)s: %(message)s")
            >>> LOGGER.info("This is an info message")
            [2022-01-01 12:00:00] INFO: This is an info message
        """
        with self._lock:
            self._log_format = log_format
            self._std_formatter = logging.Formatter(log_format)
            if hasattr(self, "_file_handler"):
                self._file_handler.setFormatter(fmt=self._std_formatter)
            self._stream_handler.setFormatter(fmt=self._std_formatter)

    def set_buffer_size(self, buffer_size: int) -> None:
        """
        Set the maximum number of log entries to buffer before writing to the CSV file.

        Args:
            buffer_size: The maximum number of log entries to buffer.
        """
        with self._lock:
            if buffer_size <= 0:
                self.warning(f"Invalid buffer size: {buffer_size}. Using default of 1000.")
                buffer_size = 1000
            self._buffer_size = buffer_size
            # Create a new buffer with the updated size and copy over existing items
            old_buffer = list(self._buffer)
            self._buffer = deque(maxlen=buffer_size)
            for item in old_buffer:
                self._buffer.append(item)

    def set_csv_logging(self, enable: bool) -> None:
        """
        Enable or disable CSV logging.

        Args:
            enable (bool): Whether to enable CSV logging.
        """
        with self._lock:
            if self._enable_csv_logging != enable:
                self._enable_csv_logging = enable
                if not enable:
                    self.flush_buffer()
                    if self._file:
                        self._file.close()
                        self._file = None
                        self._writer = None
                self.debug(f"CSV logging {'enabled' if enable else 'disabled'}")

    def set_max_errors_before_untrack(self, max_errors: int) -> None:
        """
        Set the maximum number of errors before a variable is automatically untracked.

        Args:
            max_errors (int): Maximum number of errors before untracking.
        """
        with self._lock:
            if max_errors < 0:
                self.warning(f"Invalid max_errors value: {max_errors}. Using default of 5.")
                max_errors = 5
            self._max_errors_before_untrack = max_errors

    def update(self) -> None:
        """
        Update the logger by logging the current values of tracked variables to the buffer.

        Examples:
            >>> class MyClass:
            ...     def __init__(self):
            ...         self.value = 42
            >>> obj = MyClass()
            >>> LOGGER.track_variable(lambda: obj.value, "answer")
            >>> LOGGER.update()
        """
        if not self._tracked_vars or not self._enable_csv_logging:
            return

        with self._lock:
            data = []
            vars_to_untrack = []

            for var_id, get_value in self._tracked_vars.items():
                try:
                    value = get_value()
                    data.append(str(value))
                    # Reset error count on successful retrieval
                    self._error_count[var_id] = 0
                except Exception as e:
                    var_name = self._var_names.get(var_id, "unknown")
                    self.warning(f"Error getting value for {var_name}: {e}")
                    data.append("ERROR")

                    # Increment error count and check if we should untrack
                    self._error_count[var_id] = self._error_count.get(var_id, 0) + 1
                    if self._error_count[var_id] >= self._max_errors_before_untrack:
                        vars_to_untrack.append((var_id, var_name))

            # Only add data if we have variables to track
            if data:
                self._buffer.append(data)

            # Untrack variables with too many errors
            for var_id, var_name in vars_to_untrack:
                self._tracked_vars.pop(var_id, None)
                self._var_names.pop(var_id, None)
                self._error_count.pop(var_id, None)
                self.warning(
                    f"Auto-untracked variable {var_name} after {self._max_errors_before_untrack} consecutive errors"
                )

            if len(self._buffer) >= self._buffer_size:
                self.flush_buffer()

    def flush_buffer(self) -> None:
        """
        Flush the buffered log data to the CSV file.

        Ensures that the file handler is available, writes the header if not yet written,
        writes all buffered rows to the CSV, clears the buffer, and flushes the file.
        """
        if not self._buffer or not self._enable_csv_logging:
            return

        with self._lock:
            try:
                self._ensure_file_handler()

                if self._file is None:
                    try:
                        self._file = open(self._csv_path, "w", newline="")
                        self._writer = csv.writer(self._file)  # type: ignore[assignment]
                    except Exception as e:
                        self.error(f"Failed to open CSV file {self._csv_path}: {e}")
                        # Clear buffer to prevent memory buildup
                        self._buffer.clear()
                        return

                if not self._header_written:
                    self._write_header()

                try:
                    self._writer.writerows(self._buffer)  # type: ignore[attr-defined]
                    self._buffer.clear()
                    self._file.flush()
                except Exception as e:
                    self.error(f"Failed to write to CSV file: {e}")
                    # Try to recover by reopening the file
                    if self._file:
                        with contextlib.suppress(Exception):
                            self._file.close()
                    self._file = None
                    self._writer = None
                    self._header_written = False
            except Exception as e:
                self.error(f"Unexpected error in flush_buffer: {e}")

    def _write_header(self) -> None:
        """
        Write the CSV header based on tracked variable names.
        This header is written only once per log file.
        """
        try:
            header = list(self._var_names.values())
            if header:  # Only write header if we have variables
                self._writer.writerow(header)  # type: ignore[attr-defined]
                self._header_written = True
        except Exception as e:
            self.error(f"Failed to write CSV header: {e}")

    def _generate_file_paths(self) -> None:
        """
        Generate file paths for the log and CSV files based on the current settings.

        Creates the log directory if it does not exist, and uses the current timestamp
        (and optionally a user-specified name) to generate unique file names.
        """
        try:
            # Ensure log directory exists
            os.makedirs(self._log_path, exist_ok=True)

            now = datetime.now()
            timestamp = now.strftime("%Y%m%d_%H%M%S")
            script_name = os.path.basename(__file__).split(".")[0]

            base_name = self._user_file_name if self._user_file_name else f"{script_name}_{timestamp}"

            file_path = os.path.join(self._log_path, base_name)
            self._file_path = file_path + ".log"
            self._csv_path = file_path + ".csv"
        except Exception as e:
            print(f"Error generating file paths: {e}")  # Use print as logger might not be ready
            raise

    def __del__(self) -> None:
        """
        Destructor for the Logger class.
        """
        self.close()

    def __enter__(self) -> "Logger":
        """
        Enter the runtime context related to this Logger instance.

        Returns:
            Logger: The current Logger instance.
        """
        return self

    def __exit__(self, exc_type: Any, exc_val: Any, exc_tb: Any) -> None:
        """
        Exit the runtime context and close the Logger.

        Args:
            exc_type (Any): The exception type if an exception occurred.
            exc_val (Any): The exception value if an exception occurred.
            exc_tb (Any): The traceback if an exception occurred.
        """
        self.close()

    def reset(self) -> None:
        """
        Reset the Logger.

        Closes the current file, reinitializes the logging handlers, clears tracked variables,
        and resets header status.
        """
        with self._lock:
            try:
                self.close()

                # Remove and clean up handlers
                if hasattr(self, "_file_handler"):
                    self.removeHandler(self._file_handler)
                    self._file_handler.close()
                    del self._file_handler

                if hasattr(self, "_stream_handler"):
                    self.removeHandler(self._stream_handler)
                    self._stream_handler.close()  # Close the stream handler
                    del self._stream_handler  # Delete the attribute

                # Reinitialize logging
                self._setup_logging()

                # Reset tracking and state variables
                self._tracked_vars.clear()
                self._var_names.clear()
                self._error_count.clear()
                self._header_written = False
                self._file = None
                self._writer = None

                self.debug("Logger reset successfully")
            except Exception as e:
                print(f"Error resetting logger: {e}")  # Use print as logger might be in bad state

    def close(self) -> None:
        """
        Flush any buffered log data and close the CSV file.

        This method should be called before the program exits to ensure all data is written.
        Close the logger and flush any remaining log entries.

        Examples:
            >>> LOGGER.close()
            >>> LOGGER.info("This message will not be logged")
        """
        with self._lock:
            try:
                self.flush_buffer()
                if self._file:
                    self._file.close()
                    self._file = None
                    self._writer = None
            except Exception as e:
                self.error(f"Error closing logger: {e}")

    def debug(self, msg: object, *args: object, **kwargs: Any) -> None:
        """
        Log a debug message.

        Ensures that the file handler is set up before logging.

        Args:
            msg (object): The message to log.
            *args (object): Additional arguments.
            **kwargs (Any): Additional keyword arguments.
        """
        self._ensure_file_handler()
        super().debug(msg, *args, **kwargs)

    def info(self, msg: object, *args: object, **kwargs: Any) -> None:
        """
        Log an info message.

        Ensures that the file handler is set up before logging.

        Args:
            msg (object): The message to log.
            *args (object): Additional arguments.
            **kwargs (Any): Additional keyword arguments.
        """
        self._ensure_file_handler()
        super().info(msg, *args, **kwargs)

    def warning(self, msg: object, *args: object, **kwargs: Any) -> None:
        """
        Log a warning message.

        Ensures that the file handler is set up before logging.

        Args:
            msg (object): The message to log.
            *args (object): Additional arguments.
            **kwargs (Any): Additional keyword arguments.
        """
        self._ensure_file_handler()
        super().warning(msg, *args, **kwargs)

    def error(self, msg: object, *args: object, **kwargs: Any) -> None:
        """
        Log an error message.

        Ensures that the file handler is set up before logging.

        Args:
            msg (object): The message to log.
            *args (object): Additional arguments.
            **kwargs (Any): Additional keyword arguments.
        """
        self._ensure_file_handler()
        super().error(msg, *args, **kwargs)

    def critical(self, msg: object, *args: object, **kwargs: Any) -> None:
        """
        Log a critical message.

        Ensures that the file handler is set up before logging.

        Args:
            msg (object): The message to log.
            *args (object): Additional arguments.
            **kwargs (Any): Additional keyword arguments.
        """
        self._ensure_file_handler()
        super().critical(msg, *args, **kwargs)

    def log(self, level: int, msg: object, *args: object, **kwargs: Any) -> None:
        """
        Log a message with a specific log level.

        Ensures that the file handler is set up before logging.

        Args:
            level (int): The log level.
            msg (object): The message to log.
            *args (object): Additional arguments.
            **kwargs (Any): Additional keyword arguments.
        """
        self._ensure_file_handler()
        super().log(level, msg, *args, **kwargs)

    def track_attributes(self, obj: Any, attributes: Union[str, list[str]]) -> None:
        """
        Track one or more attributes in an object and log their values to a CSV file.

        Args:
            obj: The object whose attributes are to be tracked.
            attributes: A single attribute name (str) or a list of attribute names (list[str]) to track.

        Raises:
            AttributeError: If any attribute in the list does not exist in the object.

        Examples:
            >>> class MyClass:
            ...     def __init__(self):
            ...         self.value1 = 42
            ...         self.value2 = 84
            >>> obj = MyClass()
            >>> LOGGER.track_attributes(obj, "value1")  # Single attribute
            >>> LOGGER.track_attributes(obj, ["value1", "value2"])  # Multiple attributes
            >>> LOGGER.update()
            >>> LOGGER.flush_buffer()
        """
        with self._lock:
            if isinstance(attributes, str):
                attributes = [attributes]  # Convert single attribute to a list

            obj_str = str(obj)  # Use str(obj) for a user-friendly representation
            var_funcs = []
            prefixed_attributes = [f"{obj_str}.{attr}" for attr in attributes]  # Prepend str(obj)

            def create_getter(obj: Any, attr: str) -> Callable[[], Any]:
                """Helper function to create a getter for an attribute."""
                return lambda: getattr(obj, attr)

            for attr in attributes:
                if not hasattr(obj, attr):
                    raise AttributeError(f"Object {obj} does not have attribute '{attr}'")
                # Use the helper function to create the lambda
                var_funcs.append(create_getter(obj, attr))

            # Call track_function with the generated functions and prefixed attribute names
            self.track_function(var_funcs, prefixed_attributes)

    @property
    def log_format(self) -> str:
        """
        Get the current log format.
        """
        return self._log_format

    @property
    def file_name(self) -> Optional[str]:
        """
        Get the current file name.
        """
        return self._user_file_name

    @property
    def file_path(self) -> Optional[str]:
        """
        Get the current file path for the log file.

        Returns:
            Optional[str]: The file path as a string, or None if not set.
        """
        return self._file_path

    @property
    def csv_path(self) -> Optional[str]:
        """
        Get the current file path for the CSV file.

        Returns:
            Optional[str]: The CSV file path as a string, or None if not set.
        """
        return self._csv_path

    @property
    def log_path(self) -> str:
        """
        Get the log directory path.

        Returns:
            str: The directory path where log files are stored.
        """
        return self._log_path

    @property
    def buffer_size(self) -> int:
        """
        Get the current buffer size.

        Returns:
            int: The maximum number of log records held in the buffer.
        """
        return self._buffer_size

    @property
    def file_level(self) -> LogLevel:
        """
        Get the current file logging level.

        Returns:
            LogLevel: The logging level for the file handler.
        """
        return self._file_level

    @property
    def stream_level(self) -> LogLevel:
        """
        Get the current stream (console) logging level.

        Returns:
            LogLevel: The logging level for the stream handler.
        """
        return self._stream_level

    @property
    def file_max_bytes(self) -> int:
        """
        Get the maximum number of bytes for the log file before rotation.

        Returns:
            int: The maximum file size in bytes.
        """
        return self._file_max_bytes

    @property
    def file_backup_count(self) -> int:
        """
        Get the number of backup log files to keep.

        Returns:
            int: The backup count.
        """
        return self._file_backup_count

    @property
    def csv_logging_enabled(self) -> bool:
        """
        Get whether CSV logging is enabled.

        Returns:
            bool: Whether CSV logging is enabled.
        """
        return self._enable_csv_logging

    @property
    def tracked_variable_count(self) -> int:
        """
        Get the number of currently tracked variables.

        Returns:
            int: The number of tracked variables.
        """
        return len(self._tracked_vars)


# Initialize a global logger instance to be used throughout the library
LOGGER = Logger()
LOG_LEVEL = dict(enumerate(LogLevel.__members__.values()))

if __name__ == "__main__":
    LOGGER.info("This is an info message")

    LOGGER.set_stream_level(LogLevel.CRITICAL)

    LOGGER.info("This is an info message and won't be displayed")
    LOGGER.critical("This is a critical message and will be displayed")<|MERGE_RESOLUTION|>--- conflicted
+++ resolved
@@ -18,7 +18,7 @@
 1. Create an instance of the `Logger` class.
 2. Optionally, set the logging levels for file and stream handlers using
    `set_file_level` and `set_stream_level` methods.
-3. Add class instances and attributes to log using the `track_variable` method.
+3. Add class instances and attributes to log using either the `track_function` or `track_attributes` methods.
 4. Start logging data using the `update` method.
 5. PLEASE call the `close` method before exiting the program to ensure all data is written to the log file.
 """
@@ -85,7 +85,8 @@
         - **tracked_variable_count**: The number of currently tracked variables.
 
     Methods:
-        - **track_variable**: Track a variable for logging.
+        - **track_function**: Track the output of a function for logging.
+        - **track_attributes**: Track the attributes of an object for logging.
         - **flush_buffer**: Write the buffered log entries to the CSV file.
         - **reset**: Reset the logger state.
         - **close**: Close the logger and flush any remaining log entries.
@@ -107,7 +108,7 @@
         >>> logger.debug("This is a debug message")
         [2022-01-01 12:00:00] DEBUG: This is a debug message
 
-        >>> logger.track_variable(lambda: 42, "answer")
+        >>> logger.track_function(lambda: 42, "answer")
         >>> logger.update()
         >>> logger.flush_buffer()
     """
@@ -258,7 +259,7 @@
         self, var_func: Union[Callable[[], Any], list[Callable[[], Any]]], name: Union[str, list[str]]
     ) -> None:
         """
-        Record the value of a variable (or multiple variables) and log it to a CSV file.
+        Record the value of returned from a function (or multiple functions) and log it to a CSV file.
 
         Args:
             var_func: A function (or list of functions) that returns the value(s) of the variable(s).
@@ -317,68 +318,6 @@
                     "Invalid input: var_func and name must both be either single values or lists of equal length."
                 )
 
-<<<<<<< HEAD
-    def untrack_variable(self, var_func: Union[Callable[[], Any], list[Callable[[], Any]]]) -> None:
-        """
-        Stop tracking a variable (or multiple variables) and remove it from the logger buffer.
-
-        Args:
-            var_func: A function (or list of functions) used to track the variable(s).
-
-        Examples:
-            # Single variable untracking
-            >>> class MyClass:
-            ...     def __init__(self):
-            ...         self.value = 42
-            >>> obj = MyClass()
-            >>> LOGGER.track_variable(lambda: obj.value, "value")
-            >>> LOGGER.update()
-            >>> LOGGER.flush_buffer()
-            >>> LOGGER.untrack_variable(lambda: obj.value)
-
-            # Multiple variable untracking
-            >>> class MyClass:
-            ...     def __init__(self):
-            ...         self.value1 = 42
-            ...         self.value2 = 84
-            >>> obj = MyClass()
-            >>> LOGGER.track_variable(
-            ...     [lambda: obj.value1, lambda: obj.value2],
-            ...     ["value1", "value2"]
-            ... )
-            >>> LOGGER.update()
-            >>> LOGGER.flush_buffer()
-            >>> LOGGER.untrack_variable([lambda: obj.value1, lambda: obj.value2])
-        """
-        with self._lock:
-            if isinstance(var_func, list):
-                # Handle multiple variables
-                for func in var_func:
-                    var_id = id(func)
-                    if var_id in self._tracked_vars:
-                        name = self._var_names.get(var_id, "unknown")
-                        self._tracked_vars.pop(var_id, None)
-                        self._var_names.pop(var_id, None)
-                        self._error_count.pop(var_id, None)
-                        self.debug(f"Stopped tracking variable: {name}")
-                    else:
-                        self.warning("Attempted to untrack a variable that wasn't being tracked")
-            elif callable(var_func):
-                # Handle a single variable
-                var_id = id(var_func)
-                if var_id in self._tracked_vars:
-                    name = self._var_names.get(var_id, "unknown")
-                    self._tracked_vars.pop(var_id, None)
-                    self._var_names.pop(var_id, None)
-                    self._error_count.pop(var_id, None)
-                    self.debug(f"Stopped tracking variable: {name}")
-                else:
-                    self.warning("Attempted to untrack a variable that wasn't being tracked")
-            else:
-                raise TypeError("Invalid input: var_func must be either a single callable or a list of callables.")
-
-=======
->>>>>>> 690f3ec2
     def get_tracked_variables(self) -> list[tuple[str, Any]]:
         """
         Get a list of currently tracked variables and their current values.
@@ -564,7 +503,7 @@
             ...     def __init__(self):
             ...         self.value = 42
             >>> obj = MyClass()
-            >>> LOGGER.track_variable(lambda: obj.value, "answer")
+            >>> LOGGER.track_function(lambda: obj.value, "answer")
             >>> LOGGER.update()
         """
         if not self._tracked_vars or not self._enable_csv_logging:
@@ -899,20 +838,6 @@
             self.track_function(var_funcs, prefixed_attributes)
 
     @property
-    def log_format(self) -> str:
-        """
-        Get the current log format.
-        """
-        return self._log_format
-
-    @property
-    def file_name(self) -> Optional[str]:
-        """
-        Get the current file name.
-        """
-        return self._user_file_name
-
-    @property
     def file_path(self) -> Optional[str]:
         """
         Get the current file path for the log file.
