import time
from typing import Optional, Union

import numpy as np
from smbus2 import SMBus

from opensourceleg.math import from_twos_complement, to_twos_complement
from opensourceleg.rust import Logger
from opensourceleg.sensors.base import EncoderBase
from opensourceleg.utilities import SoftRealtimeLoop


class AS5048B(EncoderBase):  # ToDo: We use AS5048B -- need to look into name change A-- uses SPI, B uses I2C
    ENC_RESOLUTION = 2**14  # 14 bit resolution
    I2C_BASE_ADR_7BIT = 0b1000000  # The adress base on the format <base[6:2]> <A1[1]> <A2[0]>

    ## Register adresses I2C
    OTP_ZERO_POSITION_HIGH = 0x16  # bit 13 through 6
    OTP_ZERO_POSITION_LOW = 0x17  # bit 5 through 0 (2 msbs of this aren't used)
    AUTOMATIC_GAIN_CONTROL = 0xFA  # 0 = high mag field, 255 = low mag field, 8 bit
    DIAGNOSTICS = 0xFB  # flags: 3 = comp high, 2 = comp low, 1 = COF, 0 = OCF
    MAGNITUDE_HIGH = 0xFC  # bit 13 through 6
    MAGNITUDE_LOW = 0xFD  # bit 5 through 0 (2 msbs of this aren't used)
    ANGLE_HIGH = 0xFE  # bit 13 through 6
    ANGLE_LOW = 0xFF  # bit 5 through 0 (2 msbs of this aren't used)

    ## Status flags Diagnostics registers
    FLAG_COMP_H = 0x1 << 3
    FLAG_COMP_L = 0x1 << 2
    FLAG_COF = 0x1 << 1
    FLAG_OCF = 0x1 << 0

    def __init__(
        self,
        tag: str = "AS5048B",
        bus: str = "/dev/i2c",
        A1_adr_pin: bool = False,
        A2_adr_pin: bool = False,
        zero_position: int = 0,
        enable_diagnostics: bool = False,
        offline: bool = False,
    ) -> None:
        """
        Class for the AS5048B encoder, implements the Encoder interface

        https://www.mouser.com/datasheet/2/588/AS5048_DS000298_4_00-2324531.pdf


        Args:
            tag (str): Tag name for the encoder
            bus (str): Path to the i2c bus ex. '/dev/i2c-1'
            A1_adr_pin (int): State of the adress pin A1 on the AS5048A module
            A2_adr_pin (int): State of the adress pin A1 on the AS5048A module
            zero_position (int): The zero position of the encoder

        Author: Axel Sjögren Holtz (axel.sjogren.holtz@vgregion.se),
                Senthur Ayyappan (senthura@umich.edu)
        """
        self.bus = bus
        self.enable_diagnostics = enable_diagnostics

        super().__init__(tag=tag, offline=offline)

        self.addr = AS5048B.I2C_BASE_ADR_7BIT | ((bool(A2_adr_pin)) << 1) | ((bool(A1_adr_pin)) << 0)
        self._reset_data()

        self._zero_to_set = zero_position
        self._is_streaming = False
        self._data: Union[bytes, None] = None
        self.rotations = 0
        self._SMBus: Union[SMBus, None] = None

        # Cache for frequently used values
        self._two_pi = 2 * np.pi
        self._scale_factor = self._two_pi / AS5048B.ENC_RESOLUTION

        self._encoder_map: Union[np.polynomial.polynomial.Polynomial, None] = None

    def start(self) -> None:
        Logger.info(f"Opening encoder communication: {self.__repr__()}")
        self._SMBus = SMBus(self.bus)
        self.update()  # Use public method instead of _update
        if self.zero_position != self._zero_to_set:
            self.zero_position = self._zero_to_set
            Logger.info(f"Set zero position to {self.zero_position}")

        self._is_streaming = True

    def stop(self) -> None:
        if self._SMBus:
            self._SMBus.close()
            self._SMBus = None
        self._reset_data()
        self._is_streaming = False

    def update(self) -> None:
        self._read_data_registers()

        if self.enable_diagnostics:
            self._check_diagnostics()

    def set_encoder_map(self, encoder_map: np.polynomial.polynomial.Polynomial) -> None:
        """
        Sets the encoder map to correct for nonlinearities in the encoder

        Args:
            encoder_map (np.polynomial.polynomial.Polynomial): The encoder map to set

        Returns:
            None

        Examples:
            >>> actuator = DephyActuator(port='/dev/ttyACM0')
            >>> actuator.start()
            >>> actuator.set_encoder_map(np.polynomial.polynomial.Polynomial(coef=[1, 2, 3, 4, 5]))
        """
        self._encoder_map = encoder_map

    # def apply_state(self, state: Encoder.State) -> None:
    # raise NotImplementedError(f"apply_state not implemented for {self.__class__}")

    @staticmethod
    def _get_14bit(bytesToParse: bytes) -> int:
        return (bytesToParse[0] << 6) | bytesToParse[1]  # int() is unnecessary

    @staticmethod
    def _set_14bit(intToParse: int) -> bytes:
        """
        Convert a 14bit integer to bytes <msb[13:6]><lsb[5:0]>

        Args
            intToParse (int): The integer to convert to bytes

        Raises
            OverflowError: If intToParse >= 2^14
        """
        if intToParse >= AS5048B.ENC_RESOLUTION:
            raise OverflowError(f"Argument intToParse={intToParse} >= 2^14 bit encoder resolution")
        return bytes([(intToParse >> 6), intToParse & 0x3F])

    def deg_to_counts(self, angle_deg: float) -> int:
        return int((AS5048B.ENC_RESOLUTION / 360) * angle_deg)

    def _reset_data(self) -> None:
        # Use bytearray for better performance when we need to modify
        self._encdata_old = bytearray(6)
        self._encdata_old_timestamp = 0
        self._encdata_new = bytearray(6)
        self._encdata_new_timestamp = 0

    def _write_registers(self, register: int, data: bytes) -> None:
        if self._SMBus is None:
            raise RuntimeError("SMBus not initialized. Call start() first.")
        self._SMBus.write_i2c_block_data(self.addr, register, data)

    def _read_registers(self, register: int, length: int) -> bytes:
        if self._SMBus is None:
            raise RuntimeError("SMBus not initialized. Call start() first.")
        return bytes(self._SMBus.read_i2c_block_data(self.addr, register, length))

    def _read_data_registers(self) -> None:
        """
        Read data output registers
            [0]
            [1]
            [2] 0xFC MAG H
            [3] 0xFD MAG L
            [4] 0xFE ANG H
            [5] 0xFF ANG L
        """
        # Swap references instead of copying data
        self._encdata_old, self._encdata_new = self._encdata_new, self._encdata_old
        self._encdata_old_timestamp, self._encdata_new_timestamp = self._encdata_new_timestamp, time.monotonic_ns()

        # Read directly into the bytearray
        data = self._read_registers(AS5048B.AUTOMATIC_GAIN_CONTROL, 6)
        self._encdata_new[:] = data
        self._data = data

    def _check_diagnostics(self) -> None:
        if not self.diag_OCF:
            raise OSError("Invalid data returned on read, DIAG_OCF != 1")

        if self.diag_COF:
            Logger.info("CORDIC Overflow, sample invalid")

        if self.diag_compH:
            Logger.info("Low magnetic field comp triggered")

        if self.diag_compL:
            Logger.info("High magnetic field comp triggered")

    @property
    def position(self) -> float:
        """Get the current angular position in radians"""
        signed_output = from_twos_complement(self.counts, 14)
        raw_position = signed_output * self._scale_factor

        if self._encoder_map is not None:
            raw_position = self._encoder_map(raw_position)

        return raw_position

    @property
    def counts(self) -> int:
        """Get the raw encoder output as counts of full scale output.

        Returns:
            int: Encoder output in counts [0, FS]
        """
        return AS5048B._get_14bit(self._encdata_new[4:6])

    @property
    def velocity(self) -> float:
        """Calculate angular velocity in radians per second"""
        try:
            # TODO: Add linearization logic here for the velocity attribute
            Logger.warn(
                "Velocity attribute does not use the linearization map. "
                "Please calculate the velocity using the position attribute."
            )
            encAngleDataOld = AS5048B._get_14bit(self._encdata_old[4:6])
            encAngleDataNew = AS5048B._get_14bit(self._encdata_new[4:6])
            # Timediff is converted from ns to s
            timediff = (self._encdata_new_timestamp - self._encdata_old_timestamp) * 1e-9

            if timediff <= 0:
                return 0.0

            return (encAngleDataNew - encAngleDataOld) * self._scale_factor / timediff

        except (TypeError, ZeroDivisionError):
            return 0.0

    @property
    def abs_ang(self) -> float:
        """Get absolute angular position accounting for rotations"""
        try:
            encAngleDataOld = AS5048B._get_14bit(self._encdata_old[4:6])
            encAngleDataNew = AS5048B._get_14bit(self._encdata_new[4:6])
        except TypeError:
            return self.position

        encAngRadOld = from_twos_complement(encAngleDataOld, 14) * self._scale_factor
        encAngRadNew = from_twos_complement(encAngleDataNew, 14) * self._scale_factor

        # Detect rotation crossings
        diff = encAngRadNew - encAngRadOld
        if diff > 0.9 * self._two_pi:
            self.rotations -= 1
        elif diff < -0.9 * self._two_pi:
            self.rotations += 1

        return encAngRadNew + self._two_pi * self.rotations

    @property
    def zero_position(self) -> int:
        """Reads the content of the Zero position registers of the Encoder

        Returns:
            int: The 14 bit value stored in the Zero offset OTP registers
        """
        registers = self._read_registers(AS5048B.OTP_ZERO_POSITION_HIGH, 2)
        return AS5048B._get_14bit(registers)

    @zero_position.setter
    def zero_position(self, value: int) -> None:
        """Sets the zero position OTP registers (but does not burn them)

        Args:
            value (int): The content of the Zero offset registers

        Raises:
            OverflowError: If value >= 2^14
            ValueError: If value is negative or too large
        """
        if not (0 <= value < (AS5048B.ENC_RESOLUTION - 1)):
            raise ValueError(f"Zero position must be between 0 and {AS5048B.ENC_RESOLUTION - 2}")
        try:
            payload = AS5048B._set_14bit(value)
        except OverflowError as err:
            raise OverflowError(f"Argument value={value} >= 2^14 bit encoder resolution") from err
        else:
            self._write_registers(AS5048B.OTP_ZERO_POSITION_HIGH, payload)

    def set_zero_position(self) -> None:
        """
        Calculates the midpoint between the current endpoints and sets it as
        the zero position.
        """
        input("Set joint in lower position and press enter")

        self.zero_position = 0
        self.update()
        min_value = from_twos_complement(self.counts, 14)

        input("Set joint in upper position and press enter")
        self.update()
        max_value = from_twos_complement(self.counts, 14)
        mid_value = (min_value + max_value) // 2
        self.zero_position = to_twos_complement(mid_value, 14)
        Logger.info(f"[SET] Zero registers: {self.zero_position}")

    @property
    def diag_compH(self) -> bool:
        """
        COMP high, indicated a weak magnetic field. It is
        recommended to monitor the magnitude value.

        Returns:
            Status of COMP_H diagnostics flag
        """
        return bool(self._encdata_new[1] & AS5048B.FLAG_COMP_H)

    @property
    def diag_compL(self) -> bool:
        """
        COMP low, indicates a high magnetic field. It is
        recommended to monitor in addition the magnitude
        value.

        Returns:
            Status of COMP_L diagnostics flag
        """
        return bool(self._encdata_new[1] & AS5048B.FLAG_COMP_L)

    @property
    def diag_COF(self) -> bool:
        """
        COF (CORDIC Overflow), logic high indicates an out of
        range error in the CORDIC part. When this bit is set, the
        angle and magnitude data is invalid. The absolute output
        maintains the last valid angular value.
        Returns:
            Status of COF diagnostics flag
        """
        return bool(self._encdata_new[1] & AS5048B.FLAG_COF)

    @property
    def diag_OCF(self) -> bool:
        """
        OCF (Offset Compensation Finished), logic high indicates
        the finished Offset Compensation Algorithm. After power
        up the flag remains always to logic high.

        Returns:
            Status of OCF diagnostics flag
        """
        return bool(self._encdata_new[1] & AS5048B.FLAG_OCF)

    @property
    def is_streaming(self) -> bool:
        """
        Check if the encoder is currently streaming.

        Returns:
            bool: True if the encoder is streaming, False otherwise.
        """
        return self._is_streaming

    @property
    def data(self) -> bytes:
        """
        Get the raw data from the encoder

        Returns:
            bytes: The latest raw data from the encoder.
        """
        if self._data is None:
            return b""  # Return empty bytes if no data available

        return self._data

    @property
    def encoder_map(self) -> Optional[np.polynomial.polynomial.Polynomial]:
        """
        Polynomial coefficients defining the encoder map from counts to radians.

        Returns:
            Optional[np.polynomial.polynomial.Polynomial]: The encoder map

        Examples:
            >>> encoder = AS5048B(port='/dev/ttyACM0')
            >>> encoder.start()
            >>> print(encoder.encoder_map)
        """
        if self._encoder_map is not None:
            return self._encoder_map
        else:
            Logger.warn(msg="Encoder map is not set. Please create one using a rbot")
            return None


if __name__ == "__main__":
    frequency = 200

    knee_enc = AS5048B(
        tag="knee",
        bus="/dev/i2c-2",
        A1_adr_pin=True,
        A2_adr_pin=False,
        zero_position=0,
    )

    ankle_enc = AS5048B(
        tag="ankle",
        bus="/dev/i2c-3",
        A1_adr_pin=False,
        A2_adr_pin=True,
        zero_position=0,
    )

    clock = SoftRealtimeLoop(dt=1 / frequency)

    with knee_enc, ankle_enc:
        knee_enc.update()
        ankle_enc.update()

        # knee_enc.set_zero_position()  # if you want 0 at the midpoint of a given range
        # ankle_enc.set_zero_position()  # if you want 0 at the midpoint of a given range

        knee_enc.zero_position = knee_enc.counts  # sets the current position to 0 rad
        ankle_enc.zero_position = ankle_enc.counts  # sets the current position to 0 rad
        for _t in clock:
            knee_enc.update()
            ankle_enc.update()
<<<<<<< HEAD
            Logger.info(np.rad2deg(knee_enc.position), np.rad2deg(knee_enc.abs_ang))
            Logger.info(np.rad2deg(ankle_enc.position), np.rad2deg(ankle_enc.abs_ang))
=======
            print("Knee ", np.rad2deg(knee_enc.position))  # , np.rad2deg(knee_enc.abs_ang))
            print("Ankle ", np.rad2deg(ankle_enc.position))
>>>>>>> 19f833e1
<|MERGE_RESOLUTION|>--- conflicted
+++ resolved
@@ -424,10 +424,5 @@
         for _t in clock:
             knee_enc.update()
             ankle_enc.update()
-<<<<<<< HEAD
             Logger.info(np.rad2deg(knee_enc.position), np.rad2deg(knee_enc.abs_ang))
-            Logger.info(np.rad2deg(ankle_enc.position), np.rad2deg(ankle_enc.abs_ang))
-=======
-            print("Knee ", np.rad2deg(knee_enc.position))  # , np.rad2deg(knee_enc.abs_ang))
-            print("Ankle ", np.rad2deg(ankle_enc.position))
->>>>>>> 19f833e1
+            Logger.info(np.rad2deg(ankle_enc.position), np.rad2deg(ankle_enc.abs_ang))