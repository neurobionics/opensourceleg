--- conflicted
+++ resolved
@@ -5,11 +5,7 @@
 
 from typing import Any, Union
 
-<<<<<<< HEAD
 import math
-=======
-import asyncio
->>>>>>> bde3b19c
 import os
 import time
 from dataclasses import dataclass
@@ -17,12 +13,9 @@
 import moteus_pi3hat as pihat
 import numpy as np
 from moteus import Command, Controller
-<<<<<<< HEAD
 from moteus import Register as MoteusRegister
 from moteus import Stream
 from moteus import multiplex as mp
-=======
->>>>>>> bde3b19c
 
 from opensourceleg.actuators.base import (
     ActuatorBase,
@@ -50,16 +43,12 @@
 from opensourceleg.math import ThermalModel
 from opensourceleg.safety import ThermalLimitException
 
-<<<<<<< HEAD
 # Default gains to be tuned
 DEFAULT_POSITION_GAINS = ControlGains(kp=0.07, ki=0.08, kd=0.012, k=0, b=0, ff=0)
 
 DEFAULT_VELOCITY_GAINS = ControlGains(kp=5.0, ki=0.2, kd=0.1, k=0, b=0, ff=0)
 
 DEFAULT_TORQUE_GAINS = ControlGains(kp=0.025876, ki=76.910477, kd=0, k=0, b=0, ff=0)
-=======
-DEFAULT_POSITION_GAINS = ControlGains(kp=0, ki=0, kd=0, k=0, b=0, ff=0)
->>>>>>> bde3b19c
 
 DEFAULT_CURRENT_GAINS = ControlGains(kp=0, ki=0, kd=0, k=0, b=0, ff=0)
 
@@ -130,17 +119,10 @@
         )
 
     def set_voltage(self, value: Union[float, int]):
-<<<<<<< HEAD
         raise ControlModeException(
             tag=self.actuator.tag,
             attribute=str(ControlModesMapping.VOLTAGE),
             mode=self.name,
-=======
-        self._actuator._command = self._actuator.make_vfoc(
-            theta=0,
-            voltage=value,
-            query=True,
->>>>>>> bde3b19c
         )
 
     def set_current(self, value: Union[float, int]):
@@ -189,17 +171,7 @@
         self.set_velocity(0)
         time.sleep(0.1)
 
-<<<<<<< HEAD
     async def set_gains(self, gains: ControlGains) -> None:
-=======
-        LOGGER.debug(msg=f"[DephyControlMode] Exiting {self.name} mode.")
-
-        # Is this necessary? This was a required step for older flexsea but not sure if it is needed anymore
-
-        time.sleep(1 / self._actuator.frequency)
-
-    def set_gains(self, gains: ControlGains = DEFAULT_CURRENT_GAINS) -> None:
->>>>>>> bde3b19c
         super().set_gains(gains)
         await self._actuator._stream.command(
             f"conf set servo.pid_position.kp {self._gains.kp}".encode()
@@ -211,20 +183,12 @@
             f"conf set servo.pid_position.kd {self._gains.kd}".encode()
         )
 
-<<<<<<< HEAD
     def set_velocity(self, value: Union[float, int]):
         self.actuator._command = self.actuator.make_position(
             position=math.nan,
             velocity=value / (np.pi * 2),
             query=True,
             watchdog_timeout=math.nan,
-=======
-    def set_current(self, value: Union[float, int]):
-        self._actuator._command = self._actuator.make_current(
-            d_A=value,
-            q_A=0,
-            query=True,
->>>>>>> bde3b19c
         )
 
     def set_voltage(self, value: Union[float, int]):
@@ -300,17 +264,11 @@
         )
 
     def set_position(self, value: Union[float, int]):
-<<<<<<< HEAD
 
         self.actuator._command = self.actuator.make_position(
             position=float((value) / (2 * np.pi)),  # in revolutions
             query=True,
             watchdog_timeout=math.nan,
-=======
-        self._actuator._command = self._actuator.make_position(
-            position=value,
-            query=True,
->>>>>>> bde3b19c
         )
 
     def set_current(self, value: Union[float, int]):
@@ -434,7 +392,6 @@
         self.TORQUE = MoteusTorqueMode(actuator=actuator)
 
 
-
 class MoteusInterface:
     """
     Singleton Class as Communication Portal between Moteus Controller and Moteus PiHat
@@ -446,37 +403,24 @@
         if cls._instance is None:
             cls._instance = super().__new__(cls)
             cls.bus_map: dict[int : list[int]] = {}
+            cls.bus_map: dict[int : list[int]] = {}
             cls._commands: list[Command] = []
             cls.transport = None
         return cls._instance
 
     def __init__(self):
         pass
-<<<<<<< HEAD
-=======
-        # self._servos: dict[int: moteus.Controller] = {}
->>>>>>> bde3b19c
 
     def __repr__(self):
         return f"MoteusInterface"
 
-<<<<<<< HEAD
     def _add2map(self, servo_id, bus_id) -> None:
 
-=======
-    def add2map(self, servo_id, bus_id) -> None:
-        # TODO: Implement bus map here
->>>>>>> bde3b19c
         if bus_id in self.bus_map.keys():
             self.bus_map[bus_id].append(servo_id)
         else:
             self.bus_map[bus_id] = [servo_id]
 
-<<<<<<< HEAD
-=======
-        # self._servos_id.append(servo_id)
-
->>>>>>> bde3b19c
     def start(self):
         """
         Initialization of Pi3HatRouter
@@ -484,7 +428,6 @@
         if self.transport is None:
             self.transport = pihat.Pi3HatRouter(servo_bus_map=self.bus_map)
 
-<<<<<<< HEAD
     async def update(self):
         # TODO: multiple servo update simultaneously should go here
         self._commands = []
@@ -492,20 +435,6 @@
     async def stop(self):
         # TODO: multiple servo stop simultaneously should go here
         self._commands = []
-
-=======
-    def update(self):
-
-        # self._data = await self.transport.cycle(
-        #     self._commands
-        # )
-        pass
-
-        self._commands = []
-
-    def stop(self):
-        pass
->>>>>>> bde3b19c
 
 
 class MoteusController(ActuatorBase, Controller):
@@ -533,17 +462,12 @@
         )
 
         self._interface = MoteusInterface()
-<<<<<<< HEAD
         self._interface._add2map(servo_id=servo_id, bus_id=bus_id)
-=======
-        self._interface.add2map(servo_id=servo_id, bus_id=bus_id)
->>>>>>> bde3b19c
 
         if self.is_offline:
             self.is_streaming: bool = False
             self.is_open: bool = False
         else:
-<<<<<<< HEAD
             # for streaming check
             self.is_streaming: bool = True
             self.is_open: bool = True
@@ -551,13 +475,6 @@
         self._command: Command = None
         self._data = None
         self._query = query
-=======
-
-            self.is_streaming: bool = True
-            self.is_open: bool = True
-
-            pass
->>>>>>> bde3b19c
 
         self._encoder_map = None
 
@@ -571,7 +488,6 @@
         self._motor_position_offset = 0.0
         self._joint_direction = 1.0
 
-<<<<<<< HEAD
         self._thermal_model: ThermalModel = ThermalModel(
             temp_limit_windings=self.max_winding_temperature,
             soft_border_C_windings=10,
@@ -579,10 +495,6 @@
             soft_border_C_case=10,
         )
         self._thermal_scale: float = 1.0
-=======
-        self._command: Command = None
-        self._results = None
->>>>>>> bde3b19c
 
     def __repr__(self) -> str:
         return f"Moteus[{self._tag}]"
@@ -596,10 +508,7 @@
                 self,
                 id=self._servo_id,
                 transport=self._interface.transport,
-<<<<<<< HEAD
                 query_resolution=self._query,
-=======
->>>>>>> bde3b19c
             )
             self._stream = Stream(controller=self)
 
@@ -630,7 +539,6 @@
         self._command = self.make_query()
 
     async def update(self):
-<<<<<<< HEAD
 
         self._data = await self._interface.transport.cycle([self._command])
 
@@ -655,20 +563,11 @@
 
     def home(self):
         # To be continued ...
-=======
-        # TODO: update command
-        super().update()
-        self._results = await self._interface.transport.cycle([self._command])
-        time.sleep(0.1)
-
-    def home(self):
->>>>>>> bde3b19c
         pass
 
     def set_control_mode(self, mode: ControlModeBase) -> None:
         super().set_control_mode(mode)
 
-<<<<<<< HEAD
     def set_motor_torque(self, value: float) -> None:
         """
         Sets the motor torque in Nm.
@@ -690,27 +589,16 @@
         """
         self.set_motor_torque(value=value / self.gear_ratio)
 
-=======
->>>>>>> bde3b19c
     def set_motor_current(
         self,
         value: float,
     ):
-<<<<<<< HEAD
         LOGGER.info(f"Current Mode Not Implemented")
 
     def set_motor_velocity(self, value: float) -> None:
         self.mode.set_velocity(
             value=value * self.gear_ratio,
         )
-=======
-        # self._command = self.make_current(
-        #     d_A = value,
-        #     q_A=0,
-        #     query = True,
-        # )
-        self.mode.set_current(value=value)
->>>>>>> bde3b19c
 
     def set_motor_voltage(self, value: float) -> None:
         """
@@ -720,6 +608,9 @@
             voltage_value (float): The voltage to set in mV.
         """
         # self._command = self.make_vfoc(
+        #     theta = 0,
+        #     voltage = value,
+        #     query = True,
         #     theta = 0,
         #     voltage = value,
         #     query = True,
@@ -738,6 +629,8 @@
             value=value * self.gear_ratio,
         )
         # self._command = self.make_position(
+        #     position = value,
+        #     query = True,
         #     position = value,
         #     query = True,
         # )
@@ -812,16 +705,13 @@
 
     def set_impedance_gains(
         self,
+        self,
         kp: int = DEFAULT_IMPEDANCE_GAINS.kp,
         ki: int = DEFAULT_IMPEDANCE_GAINS.ki,
         kd: int = DEFAULT_IMPEDANCE_GAINS.kd,
         ff: int = DEFAULT_IMPEDANCE_GAINS.ff,
     ) -> None:
-<<<<<<< HEAD
         LOGGER.info(msg=f"[MoteusControlMode] Impedance mode not implemented.")
-=======
-        pass
->>>>>>> bde3b19c
 
     def set_encoder_map(self, encoder_map) -> None:
         """Sets the joint encoder map"""
