from contextlib import suppress

from .base import *  # noqa: F403
<<<<<<< HEAD
from .decorators import *  # noqa: F403

# Conditional imports for hardware-specific modules
# These are imported only if their dependencies are available

with suppress(ImportError):
    from .dephy import *  # noqa: F403

with suppress(ImportError):
    from .moteus import *  # noqa: F403

with suppress(ImportError):
    from .tmotor import *  # noqa: F403
=======
from .decorators import *  # noqa: F403
>>>>>>> 5cf7cb67
<|MERGE_RESOLUTION|>--- conflicted
+++ resolved
@@ -1,7 +1,6 @@
 from contextlib import suppress
 
 from .base import *  # noqa: F403
-<<<<<<< HEAD
 from .decorators import *  # noqa: F403
 
 # Conditional imports for hardware-specific modules
@@ -15,6 +14,3 @@
 
 with suppress(ImportError):
     from .tmotor import *  # noqa: F403
-=======
-from .decorators import *  # noqa: F403
->>>>>>> 5cf7cb67
